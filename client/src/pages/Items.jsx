import React, { useState, useEffect, useCallback, useMemo } from "react";
import { useLocation } from "react-router-dom";
import apiClient from "../utils/apiClient"; // Import apiClient
import Navbar from "../components/Navbar.jsx"; // Navigation bar component
import Pagination from "../components/Pagination"; // Component for table pagination
import { saveAs } from "file-saver"; // For downloading files
import { getAuthToken } from "../utils/authUtils"; // Utility for retrieving auth token
import { showToast, handleApiError } from "../utils/helpers"; // Utility functions for toast and error handling
import SearchBar from "../components/Searchbar.jsx"; // Import the new SearchBar
import * as XLSX from "xlsx"; // Library for Excel file operations
// ActionButtons is not directly used in the main table here, but could be if edit functionality was present
import {
  Eye, // View
  Trash, // Delete
  FileEarmarkArrowDown, // For Excel Export
  FileEarmarkArrowUp, // For Excel Upload
  PlusCircle, // For Add Item button icon
} from "react-bootstrap-icons";
import "../css/Style.css"; // General styles

const debug = (message, data = null) => {
  if (process.env.NODE_ENV === "development") {
    console.log(`[DEBUG] ${message}`, data);
  }
};

const DEFAULT_LOW_QUANTITY_THRESHOLD_ITEMS_PAGE = 3;
const LOCAL_STORAGE_LOW_QUANTITY_KEY_ITEMS_PAGE =
  "globalLowStockThresholdSetting";

export default function Items() {
<<<<<<< HEAD
  const totalPages = 4; //hardcoded
=======
>>>>>>> b01dd341
  const [items, setItems] = useState([]);
  const [categories, setCategories] = useState([]);
  const [loading, setLoading] = useState(true);
  const [error, setError] = useState(null);
  const [searchTerm, setSearchTerm] = useState("");
  const [sortConfig, setSortConfig] = useState({
    key: "name",
    direction: "asc",
  });
  const [editingItem, setEditingItem] = useState(null);
  const [formData, setFormData] = useState({
    name: "",
    quantity: "",
    price: "",
    gstRate: "0",
    hsnCode: "",
    unit: "Nos",
    category: "",
    subcategory: "General",
    maxDiscountPercentage: "",
  });
  const [showEditItemModal, setShowEditItemModal] = useState(false);
  const [showModal, setShowModal] = useState(false);
  const [expandedRow, setExpandedRow] = useState(null); // Keep for view details
  const [purchaseHistory, setPurchaseHistory] = useState({});
  const [purchaseHistoryLoading, setPurchaseHistoryLoading] = useState({}); // Track loading state per item
  const [currentPage, setCurrentPage] = useState(1);
  const [itemsPerPage, setItemsPerPage] = useState(5);
  const [currentItemIndex, setCurrentItemIndex] = useState(-1);
  const [selectedCategory, setSelectedCategory] = useState("All");
  const [selectedSubcategory, setSelectedSubcategory] = useState("All");
  const [purchaseData, setPurchaseData] = useState({
    companyName: "",
    gstNumber: "",
    address: "",
    stateName: "",
    invoiceNumber: "",
    date: new Date().toISOString().split("T")[0],
    quantity: "",
    price: "",
    gstRate: "0",
    description: "",
    items: [],
  });
  const [showPurchaseModal, setShowPurchaseModal] = useState(false);
  const [itemSearchTerm, setItemSearchTerm] = useState("");
  const [filteredItemsList, setFilteredItemsList] = useState([]);
  const [showItemSearch, setShowItemSearch] = useState(false);
  const [isSubmitting, setIsSubmitting] = useState(false); // General submission state (add item, add purchase)
  const [isProcessingExcel, setIsProcessingExcel] = useState(false); // For upload/export
  const [isExportingExcel, setIsExportingExcel] = useState(false);
  const [excelUpdateStatus, setExcelUpdateStatus] = useState({
    error: null,
    success: null,
    details: [],
  });
  const [showViewItemModal, setShowViewItemModal] = useState(false);

  const location = useLocation();
  const queryParams = useMemo(
    () => new URLSearchParams(location.search),
    [location.search]
  );
  const stockAlertFilterActive = queryParams.get("filter") === "stock_alerts";
  const lowStockWarningQueryThreshold = parseInt(
    queryParams.get("lowThreshold"),
    10
  );
  const [quantityFilterThreshold, setQuantityFilterThreshold] = useState(null); // null means 'All'

  const [effectiveLowStockThreshold, setEffectiveLowStockThreshold] = useState(
    DEFAULT_LOW_QUANTITY_THRESHOLD_ITEMS_PAGE
  );

  useEffect(() => {
    const storedThreshold = localStorage.getItem(
      LOCAL_STORAGE_LOW_QUANTITY_KEY_ITEMS_PAGE
    );
    setEffectiveLowStockThreshold(
      storedThreshold
        ? parseInt(storedThreshold, 10)
        : DEFAULT_LOW_QUANTITY_THRESHOLD_ITEMS_PAGE
    );
  }, []); // Runs once on mount to get the threshold

  const handleItemsPerPageChange = (newItemsPerPage) => {
    setItemsPerPage(newItemsPerPage);
    setCurrentPage(1); // Reset to the first page
  };

  const handleGlobalThresholdChange = (e) => {
    const newThreshold =
      parseInt(e.target.value, 10) || DEFAULT_LOW_QUANTITY_THRESHOLD_ITEMS_PAGE;
    setEffectiveLowStockThreshold(newThreshold);
    localStorage.setItem(
      LOCAL_STORAGE_LOW_QUANTITY_KEY_ITEMS_PAGE,
      newThreshold.toString()
    );
    // Optionally, you could trigger a re-fetch of navbar summary if it's critical for it to update immediately
  };

  const showSuccess = (message) => {
    showToast(message, true);
  };

  useEffect(() => {
    debug("Component mounted or dependencies changed", { items, categories });
  }, [items, categories]);

  const fetchItems = useCallback(async () => {
    try {
      debug("Starting to fetch items");
      setLoading(true);
      setError(null);
      const response = await apiClient("/items"); // Use apiClient
      debug("Items fetched successfully", response);
      setItems(response);
      setError(null);
      showSuccess("Items Fetched Successfully");
    } catch (err) {
      const errorMessage = handleApiError(
        err,
        "Failed to load items. Please try again."
      );
      setError(errorMessage);
    } finally {
      debug("Finished items fetch attempt");
    }
  }, []);

  const fetchCategories = useCallback(async () => {
    try {
      setLoading(true);
      setError(null);
      debug("Attempting to fetch categories");
      const categoriesData = await apiClient("/items/categories", {
        timeout: 5000,
      });

      if (Array.isArray(categoriesData)) {
        setCategories(categoriesData);
      } else if (categoriesData === null || categoriesData === undefined) {
        // Handle cases where API might return null/undefined for no categories, or if apiClient returns that for a 204
        debug(
          "Received null or undefined for categories, setting to empty array.",
          categoriesData
        );
        setCategories([]);
      } else {
        throw new Error(
          `Expected an array of categories, but received type: ${typeof categoriesData}`
        );
      }
    } catch (err) {
      const errorDetails = {
        message: err.message,
        status: err.response?.status,
        data: err.response?.data,
        config: err.config,
      };

      let errorMessage = handleApiError(err, "Failed to load categories.");
      if (err.response) {
        errorMessage += ` (${err.response.status})`;
        if (err.response.data?.message) {
          errorMessage += `: ${err.response.data.message}`;
        }
      } else if (err.request) {
        errorMessage += ": No response from server";
      } else {
        errorMessage += `: ${err.message}`;
      }

      setError(errorMessage);
    } finally {
      setLoading(false);
    }
  }, []);

  useEffect(() => {
    fetchItems();
    fetchCategories();

    return () => {
      setItems([]);
      setCategories([]);
    };
  }, [fetchItems, fetchCategories]);

  useEffect(() => {
    if (itemSearchTerm.trim() !== "") {
      if (Array.isArray(items) && items.length > 0) {
        const filtered = items.filter(
          (item) =>
            item.name.toLowerCase().includes(itemSearchTerm.toLowerCase()) ||
            (item.hsnCode &&
              item.hsnCode.toLowerCase().includes(itemSearchTerm.toLowerCase()))
        );
        setFilteredItemsList(filtered);
      } else {
        setFilteredItemsList([]);
      }
    } else {
      setFilteredItemsList([]);
    }
  }, [itemSearchTerm, items]);

  const fetchPurchaseHistory = useCallback(async (itemId) => {
    try {
      setPurchaseHistoryLoading((prev) => ({ ...prev, [itemId]: true }));
      setError(null);

      const response = await apiClient(`/items/${itemId}/purchases`, {
        timeout: 5000,
      });

      setPurchaseHistory((prev) => ({
        ...prev,
        [itemId]: response || [],
      }));
      setError(null);
    } catch (err) {
      const errorMessage = handleApiError(err, "Failed to load history.");
      setError(errorMessage);
      console.error("Fetch purchase history error:", err);
      setError(errorMessage);
      setPurchaseHistory((prev) => ({
        ...prev,
        [itemId]: [],
      }));
    } finally {
      setPurchaseHistoryLoading((prev) => ({ ...prev, [itemId]: false }));
    }
  }, []);

  const handleSearchChange = (e) => {
    setSearchTerm(e.target.value.toLowerCase());
    setCurrentPage(1);
  };

  const requestSort = (key) => {
    let direction = "asc";
    if (sortConfig.key === key && sortConfig.direction === "asc") {
      direction = "desc";
    }
    setSortConfig({ key, direction });
  };

  const itemsToDisplay = useMemo(() => {
    if (!Array.isArray(items)) {
      debug("itemsToDisplay: items is not an array, returning []");
      return [];
    }

    let processedItems = [...items];

    const currentLowThreshold =
      stockAlertFilterActive && Number.isFinite(lowStockWarningQueryThreshold)
        ? lowStockWarningQueryThreshold
        : effectiveLowStockThreshold;

    if (stockAlertFilterActive) {
      processedItems = processedItems.filter(
        (item) => item.needsRestock || item.quantity < currentLowThreshold
      );
    } else {
      processedItems = processedItems.filter((item) => {
        const matchesCategory =
          selectedCategory === "All" || item.category === selectedCategory;
        const matchesSubcategory =
          selectedSubcategory === "All" ||
          item.subcategory === selectedSubcategory;
        const matchesSearch =
          item.name.toLowerCase().includes(searchTerm.toLowerCase()) ||
          (item.hsnCode &&
            item.hsnCode.toLowerCase().includes(searchTerm.toLowerCase()));
        return matchesCategory && matchesSubcategory && matchesSearch;
      });

      if (
        quantityFilterThreshold !== null &&
        Number.isFinite(quantityFilterThreshold)
      ) {
        processedItems = processedItems.filter(
          (item) => item.quantity <= quantityFilterThreshold
        );
      }
    }

    processedItems.sort((a, b) => {
      // const aIsLowStock = a.quantity < currentLowThreshold; // Removed
      // const bIsLowStock = b.quantity < currentLowThreshold; // Removed

      // Priority 1: Needs Restock
      // if (a.needsRestock && !b.needsRestock) return -1; // Removed
      // if (!a.needsRestock && b.needsRestock) return 1; // Removed
      // Priority 2: Is Low Stock
      // if (aIsLowStock && !bIsLowStock) return -1; // Removed
      // if (!aIsLowStock && bIsLowStock) return 1; // Removed

      if (stockAlertFilterActive) {
        if (a.quantity < b.quantity) return -1;
        if (a.quantity > b.quantity) return 1;
      } else {
        if (a[sortConfig.key] < b[sortConfig.key]) {
          return sortConfig.direction === "asc" ? -1 : 1;
        }
        if (a[sortConfig.key] > b[sortConfig.key]) {
          return sortConfig.direction === "asc" ? 1 : -1;
        }
      }
      return a.name.toLowerCase().localeCompare(b.name.toLowerCase());
    });
    return processedItems;
  }, [
    items,
    stockAlertFilterActive,
    lowStockWarningQueryThreshold,
    effectiveLowStockThreshold,
    selectedCategory,
    selectedSubcategory,
    searchTerm,
    quantityFilterThreshold,
    sortConfig,
  ]);

  const currentItems = useMemo(() => {
    const indexOfLast = currentPage * itemsPerPage;
    const indexOfFirst = indexOfLast - itemsPerPage;
    return itemsToDisplay.slice(indexOfFirst, indexOfLast);
  }, [itemsToDisplay, currentPage, itemsPerPage]);

  const addExistingItemToPurchase = (item) => {
    setPurchaseData({
      ...purchaseData,
      items: [
        ...(purchaseData.items || []),
        {
          itemId: item._id,
          description: item.name,
          quantity: "1",
          price: item.price.toString(),
          gstRate: item.gstRate.toString(),
        },
      ],
    });
    setItemSearchTerm("");
    setShowItemSearch(false);
  };

  const handleEditItem = (item) => {
    setEditingItem(item);
    setFormData({
      // Pre-fill form data for editing
      name: item.name,
      quantity: item.quantity.toString(),
      price: item.price.toString(),
      gstRate: item.gstRate?.toString() || "0",
      hsnCode: item.hsnCode || "",
      unit: item.unit || "Nos",
      category: item.category || "",
      subcategory: item.subcategory || "General",
      maxDiscountPercentage: item.maxDiscountPercentage?.toString() || "",
    });
    setShowEditItemModal(true);
  };

  const handleSaveEditedItem = async () => {
    if (!editingItem || !formData.name) {
      setError("Item name is required for editing.");
      return;
    }
    try {
      setIsSubmitting(true);
      const updatedItemPayload = { ...formData }; // formData should already be in correct format
      // Convert numeric fields
      updatedItemPayload.quantity =
        parseFloat(updatedItemPayload.quantity) || 0;
      updatedItemPayload.price = parseFloat(updatedItemPayload.price) || 0;
      updatedItemPayload.gstRate = parseFloat(updatedItemPayload.gstRate) || 0;
      updatedItemPayload.maxDiscountPercentage =
        parseFloat(updatedItemPayload.maxDiscountPercentage) || 0;

      await apiClient(`/items/${editingItem._id}`, {
        method: "PUT",
        body: updatedItemPayload,
      });
      await fetchItems();
      setShowEditItemModal(false);
      setEditingItem(null);
      showSuccess("Item updated successfully!");
    } catch (err) {
      const errorMessage = handleApiError(err, "Failed to update item.");
      setError(errorMessage);
    } finally {
      setIsSubmitting(false);
    }
  };

  const handleItemChange = (index, field, value) => {
    const updatedItems = [...(purchaseData.items || [])];
    if (!updatedItems[index]) {
      updatedItems[index] = {
        description: "",
        quantity: "1",
        price: "",
        gstRate: "0",
      };
    }
    updatedItems[index][field] = value;
    setPurchaseData({
      ...purchaseData,
      items: updatedItems,
    });
  };

  const openPurchaseModal = () => {
    setPurchaseData({
      companyName: "",
      gstNumber: "",
      address: "",
      stateName: "",
      invoiceNumber: "",
      date: new Date().toISOString().split("T")[0],
      items: [
        {
          description: "",
          quantity: "1",
          price: "",
          gstRate: "0",
        },
      ],
    });
    setShowPurchaseModal(true);
  };

  const removeItem = (index) => {
    const updatedItems = [...purchaseData.items];
    updatedItems.splice(index, 1);
    setPurchaseData({
      ...purchaseData,
      items: updatedItems,
    });
  };

  const calculateItemAmount = (item) => {
    const quantity = parseFloat(item.quantity) || 0;
    const price = parseFloat(item.price) || 0;
    const gstRate = parseFloat(item.gstRate) || 0;

    return quantity * price * (1 + gstRate / 100);
  };

  const calculateTotalAmount = () => {
    if (!purchaseData.items || purchaseData.items.length === 0) return 0;
    return purchaseData.items.reduce(
      (sum, item) => sum + calculateItemAmount(item),
      0
    );
  };

  const isPurchaseDataValid = useCallback(() => {
    if (
      !purchaseData.companyName ||
      !purchaseData.invoiceNumber ||
      !purchaseData.date
    ) {
      return false;
    }

    if (!purchaseData.items || purchaseData.items.length === 0) {
      return false;
    }

    return purchaseData.items.every(
      (item) =>
        item.description &&
        parseFloat(item.quantity) > 0 &&
        parseFloat(item.price) >= 0
    );
  }, [purchaseData]);

  const resetPurchaseForm = () => {
    setPurchaseData({
      companyName: "",
      gstNumber: "",
      address: "",
      stateName: "",
      invoiceNumber: "",
      date: new Date().toISOString().split("T")[0],
      quantity: "",
      price: "",
      gstRate: "0",
      items: [],
    });
    setItemSearchTerm("");
    setShowItemSearch(false);
  };

  const handleAddItem = async () => {
    if (!formData.name) {
      setError("Item name is required");
      return;
    }

    try {
      setIsSubmitting(true);
      const newItemPayload = {
        name: formData.name,
        quantity: parseFloat(formData.quantity) || 0,
        price: parseFloat(formData.price) || 0,
        gstRate: parseFloat(formData.gstRate) || 0,
        hsnCode: formData.hsnCode || "",
        unit: formData.unit,
        category: formData.category,
        subcategory: formData.subcategory,
        maxDiscountPercentage: parseFloat(formData.maxDiscountPercentage) || 0,
      };

      await apiClient("/items", { method: "POST", body: newItemPayload });
      await fetchItems();
      setShowModal(false);
      setFormData({
        name: "",
        quantity: "",
        price: "",
        gstRate: "0",
        hsnCode: "",
        unit: "Nos",
        category: "",
        subcategory: "General",
        maxDiscountPercentage: "",
      });
      setError(null);
    } catch (err) {
      const errorMessage = handleApiError(
        err,
        "Failed to add item. Please try again."
      );
      setError(errorMessage);
      console.error("Error adding item:", err);
    } finally {
      setIsSubmitting(false);
    }
  };

  const handlePurchaseChange = (e) => {
    setPurchaseData({ ...purchaseData, [e.target.name]: e.target.value });
  };

  const toggleDetails = async (id) => {
    if (expandedRow !== id) {
      await fetchPurchaseHistory(id);
    }
    // For modal view, we set the item to view and show the modal
    const itemToView = items.find((item) => item._id === id);
    if (itemToView) {
      setEditingItem(itemToView); // Using editingItem to store the item to view for simplicity
      setShowViewItemModal(true);
    }

    setExpandedRow(expandedRow === id ? null : id);
  };

  const handleDelete = async (id) => {
    if (window.confirm("Are you sure you want to delete this item?")) {
      try {
        setIsSubmitting(true);
        await apiClient(`/items/${id}`, { method: "DELETE" });
        await fetchItems();
        showSuccess("Item Deleted Successfully");
      } catch (err) {
        const errorMessage = handleApiError(err, "Failed to delete item.");
        setError(errorMessage);
        console.error("Error deleting item:", err);
      } finally {
        setIsSubmitting(false);
      }
    }
  };

  const addPurchaseEntry = async () => {
    try {
      setIsSubmitting(true);
      setError(null);

      if (!isPurchaseDataValid()) {
        setError(
          "Please fill all required fields and ensure each item has a description, quantity, and price"
        );
        return false;
      }

      const purchaseDataToSend = {
        companyName: purchaseData.companyName,
        gstNumber: purchaseData.gstNumber,
        address: purchaseData.address,
        stateName: purchaseData.stateName,
        invoiceNumber: purchaseData.invoiceNumber,
        date: purchaseData.date,
        items: purchaseData.items.map((item) => ({
          itemId: item.itemId || null,
          description: item.description,
          quantity: parseFloat(item.quantity),
          price: parseFloat(item.price),
          gstRate: parseFloat(item.gstRate || 0),
        })),
      };

      await apiClient(`/items/purchase`, {
        method: "POST",
        body: purchaseDataToSend,
      });

      await fetchItems();
      setShowPurchaseModal(false);
      resetPurchaseForm();
      showSuccess("Purchase added successfully!");
      return true;
    } catch (err) {
      console.error("Error adding purchase entry:", err);
      let detailedErrorMessage = "Failed to add purchase entry.";
      if (err.response && err.response.data) {
        detailedErrorMessage += ` ${err.response.data.message || ""}`;
        if (err.response.data.errors) {
          const validationErrors = Object.values(err.response.data.errors)
            .map((e) => e.message)
            .join("; ");
          detailedErrorMessage += ` Details: ${validationErrors}`;
        } else if (
          typeof err.response.data === "string" &&
          err.response.data.length < 200
        ) {
          // Avoid overly long string responses
        }
      } else if (err.message) {
        detailedErrorMessage += ` ${err.message}`;
      }
      setError(detailedErrorMessage);
      return false;
    } finally {
      setIsSubmitting(false);
    }
  };

  const handleExportToExcel = async () => {
    setIsExportingExcel(true);
    setExcelUpdateStatus({ error: null, success: null, details: [] });
    if (
      !window.confirm(
        "This will download an Excel file of the current item list. Continue?"
      )
    ) {
      setIsExportingExcel(false);
      return;
    }
    try {
      const token = localStorage.getItem("erp-user");
      const fetchResponse = await fetch("/api/items/export-excel", {
        method: "GET",
        headers: {
          Authorization: `Bearer ${token}`,
        },
      });

      if (!fetchResponse.ok) {
        const errorData = await fetchResponse
          .json()
          .catch(() => ({ message: fetchResponse.statusText }));
        throw new Error(
          errorData.message || `Failed to export Excel: ${fetchResponse.status}`
        );
      }

      const blob = await fetchResponse.blob();
      saveAs(blob, "items_export.xlsx");
      setExcelUpdateStatus({
        error: null,
        success: "Items exported to Excel successfully!",
        details: [],
      });
      showSuccess("Items exported to Excel successfully!");
    } catch (err) {
      console.error("Error exporting to Excel:", err);
      const message = err.message || "Failed to export items to Excel.";
      setExcelUpdateStatus({ error: message, success: null, details: [] });
      setError(message);
    } finally {
      setIsExportingExcel(false);
    }
  };

  const handleFileSelectedForUploadAndProcess = async (event) => {
    const file = event.target.files[0];
    setExcelUpdateStatus({ error: null, success: null, details: [] });

    if (!file) {
      return;
    }

    // Confirmation before processing
    if (
      !window.confirm(
        "WARNING: This will synchronize the database with the selected Excel file.\n\n" +
          "- Items in Excel will be CREATED or UPDATED in the database.\n" +
          "- Items in the database BUT NOT IN THIS EXCEL FILE will be DELETED.\n\n" +
          "Are you absolutely sure you want to proceed?"
      )
    ) {
      return;
    }
    setIsProcessingExcel(true);

    const formData = new FormData();
    formData.append("excelFile", file);

    try {
      const token = getAuthToken();
      const fetchResponse = await fetch("/api/items/import-uploaded-excel", {
        method: "POST",
        headers: {
          Authorization: `Bearer ${token}`,
        },
        body: formData,
      });

      const responseData = await fetchResponse.json();

      if (!fetchResponse.ok) {
        throw new Error(
          responseData.message ||
            `Failed to process Excel: ${fetchResponse.status}`
        );
      }

      const response = responseData;

      let successMessage = `Excel sync complete: ${
        response.itemsCreated || 0
      } created, ${response.itemsUpdated || 0} updated, ${
        response.itemsDeleted || 0
      } deleted.`;

      if (response.parsingErrors && response.parsingErrors.length > 0) {
        successMessage += ` Encountered ${response.parsingErrors.length} parsing issues. Check console for details.`;
        console.warn("Excel Parsing Issues:", response.parsingErrors);
      }
      if (
        response.databaseProcessingErrors &&
        response.databaseProcessingErrors.length > 0
      ) {
        successMessage += ` Encountered ${response.databaseProcessingErrors.length} database processing errors. Check console for details.`;
        console.warn(
          "Database Processing Errors:",
          response.databaseProcessingErrors
        );
      }
      setExcelUpdateStatus({
        error: null,
        success: successMessage,
        details: response.databaseProcessingDetails || [],
      });
      showSuccess(successMessage);
      fetchItems();
      const fileInput = document.getElementById("excel-upload-input");
      if (fileInput) {
        fileInput.value = null;
      }
    } catch (err) {
      console.error("Error updating from Excel:", err);
      const message =
        err.response?.data?.message ||
        err.message ||
        "Failed to update items from Excel.";
      setExcelUpdateStatus({ error: message, success: null, details: [] });
      setError(message);
    } finally {
      setIsProcessingExcel(false);
      event.target.value = null;
    }
  };

  const anyLoading = isSubmitting || isProcessingExcel || isExportingExcel;

  return (
    <div className="items-container">
      <Navbar showPurchaseModal={openPurchaseModal} />
      <div className="container mt-4">
        {error && (
          <div className="alert alert-danger" role="alert">
            {error}
          </div>
        )}
        {excelUpdateStatus.error && (
          <div className="alert alert-danger" role="alert">
            Excel Update Error: {excelUpdateStatus.error}
          </div>
        )}
        {excelUpdateStatus.success && (
          <div className="alert alert-success" role="alert">
            {excelUpdateStatus.success}
          </div>
        )}

        <div className="top-controls-container">
          {" "}
          {/* Container for all top controls */}
          <div className="d-flex justify-content-between align-items-center mb-2 flex-wrap gap-2">
            <h2 style={{ color: "black", margin: 0 }} className="me-auto">
              {stockAlertFilterActive ? `Stock Alerts` : "All Items List"}
            </h2>

            <div className="d-flex align-items-center gap-2">
              <SearchBar
                searchTerm={searchTerm}
                setSearchTerm={(value) => {
                  setSearchTerm(value.toLowerCase());
                  setCurrentPage(1);
                }}
                placeholder="Search items or HSN codes..."
                showButton={false}
                className="flex-grow-1"
                disabled={anyLoading || stockAlertFilterActive}
              />
              <button
                onClick={handleExportToExcel}
                className="btn btn-info"
                disabled={anyLoading}
                title="Export to Excel"
              >
                Export Excel
                {isExportingExcel ? (
                  <span
                    className="spinner-border spinner-border-sm"
                    role="status"
                    aria-hidden="true"
                  ></span>
                ) : (
                  <FileEarmarkArrowDown />
                )}
              </button>
              <button
                onClick={() =>
                  document.getElementById("excel-upload-input")?.click()
                }
                className="btn btn-info"
                disabled={anyLoading}
                title="Upload & Update from Excel"
              >
                Upload Excel
                {isProcessingExcel ? (
                  <span
                    className="spinner-border spinner-border-sm"
                    role="status"
                    aria-hidden="true"
                  ></span>
                ) : (
                  <FileEarmarkArrowUp />
                )}
              </button>
              <button
                onClick={() => setShowModal(true)}
                className="btn btn-success d-flex align-items-center"
                disabled={anyLoading}
                title="Add New Item"
                style={{ gap: "0.35rem" }}
              >
                {isSubmitting ? (
                  "Processing..."
                ) : (
                  <>
                    <PlusCircle size={18} />
                    Add New Item
                  </>
                )}
              </button>
            </div>
          </div>
          <div className="d-flex align-items-stretch flex-wrap gap-2 mb-3 w-100">
            <div className="flex-fill" style={{ minWidth: "150px" }}>
              <select
                className="form-select w-100"
                onChange={(e) => {
                  setSelectedCategory(e.target.value);
                  setSelectedSubcategory("All");
                  setCurrentPage(1);
                }}
                disabled={anyLoading || stockAlertFilterActive}
              >
                <option value="All">All Categories</option>
                {Array.isArray(categories) &&
                  categories.map((cat) => (
                    <option key={cat.category} value={cat.category}>
                      {cat.category}
                    </option>
                  ))}
              </select>
            </div>

            <div className="flex-fill" style={{ minWidth: "150px" }}>
              <select
                className="form-select w-100"
                value={selectedSubcategory}
                onChange={(e) => {
                  setSelectedSubcategory(e.target.value);
                  setCurrentPage(1);
                }}
                disabled={
                  selectedCategory === "All" ||
                  anyLoading ||
                  stockAlertFilterActive
                }
              >
                <option value="All">All Subcategories</option>
                {selectedCategory !== "All" &&
                  Array.isArray(categories) &&
                  categories
                    .find((c) => c.category === selectedCategory)
                    ?.subcategories.map((subcat) => (
                      <option key={subcat} value={subcat}>
                        {subcat}
                      </option>
                    ))}
              </select>
            </div>

            <div className="flex-fill" style={{ minWidth: "150px" }}>
              <select
                className="form-select w-100"
                value={
                  quantityFilterThreshold === null
                    ? "All"
                    : quantityFilterThreshold
                }
                onChange={(e) => {
                  const value = e.target.value;
                  setQuantityFilterThreshold(
                    value === "All" ? null : parseInt(value, 10)
                  );
                  setCurrentPage(1);
                }}
                disabled={anyLoading || stockAlertFilterActive}
                title="Filter by quantity"
              >
                <option value="All">All Quantities</option>
                <option value="0">0 (Out of Stock)</option>
                <option value="1">1 and below</option>
                <option value="3">3 and below</option>
                <option value="5">5 and below</option>
                <option value="10">10 and below</option>
                <option value="20">20 and below</option>
              </select>
            </div>
          </div>
        </div>

        <input
          type="file"
          id="excel-upload-input"
          style={{ display: "none" }}
          accept=".xlsx, .xls"
          onChange={handleFileSelectedForUploadAndProcess}
          disabled={anyLoading}
        />

        <div className="table-responsive">
          <table className="table table-striped table-bordered">
            <thead className="table-dark">
              <tr>
                {["name", "quantity", "price", "unit", "gstRate"].map((key) => (
                  <th
                    key={key}
                    onClick={() => !anyLoading && requestSort(key)}
                    style={{
                      cursor: anyLoading ? "not-allowed" : "pointer",
                    }}
                  >
                    {key.charAt(0).toUpperCase() +
                      key.slice(1).replace(/([A-Z])/g, " $1")}
                    {sortConfig.key === key &&
                      (sortConfig.direction === "asc" ? " ↑" : " ↓")}
                  </th>
                ))}
                <th
                  onClick={() =>
                    !anyLoading && requestSort("maxDiscountPercentage")
                  }
                  style={{
                    cursor: anyLoading ? "not-allowed" : "pointer",
                  }}
                >
                  Max Disc. %
                  {sortConfig.key === "maxDiscountPercentage" &&
                    (sortConfig.direction === "asc" ? " ↑" : " ↓")}
                </th>
                <th>Actions</th>
              </tr>
            </thead>
            <tbody>
              {currentItems.length > 0 ? (
                currentItems.map((item) => (
                  <React.Fragment key={item._id}>
                    <tr>
                      <td>{item.name}</td>
                      <td>
                        <>
                          {item.quantity}
                          {item.needsRestock && (
                            <span
                              className="badge bg-danger ms-2"
                              title={`Item specific threshold: ${item.lowStockThreshold}`}
                            >
                              ⚠️ Restock
                            </span>
                          )}
                          {!item.needsRestock &&
                            item.quantity <
                              (stockAlertFilterActive
                                ? lowStockWarningQueryThreshold
                                : effectiveLowStockThreshold) && (
                              <span
                                className="badge bg-warning text-dark ms-2"
                                title={`Global threshold: < ${
                                  stockAlertFilterActive
                                    ? lowStockWarningQueryThreshold
                                    : effectiveLowStockThreshold
                                }`}
                              >
                                🔥 Low Stock
                              </span>
                            )}
                        </>
                      </td>
                      <td>{`₹${parseFloat(item.price).toFixed(2)}`}</td>
                      <td>{item.unit || "Nos"}</td>
                      <td>{`${item.gstRate || 0}%`}</td>
                      <td>
                        {item.maxDiscountPercentage > 0
                          ? `${item.maxDiscountPercentage}%`
                          : "-"}
                      </td>
                      <td>
                        <div className="d-flex gap-1">
                          <button
                            onClick={() => toggleDetails(item._id)}
                            className="btn btn-info btn-sm"
                            disabled={anyLoading}
                            title="View Details"
                          >
                            <Eye size={16} />
                          </button>
                          <button
                            onClick={() => handleDelete(item._id)}
                            className="btn btn-danger btn-sm"
                            disabled={anyLoading}
                            title="Delete Item"
                          >
                            <Trash size={16} />
                          </button>
                          <button
                            onClick={() => handleEditItem(item)}
                            className="btn btn-warning btn-sm"
                            disabled={anyLoading}
                            title="Edit Item"
                          >
                            <Eye size={16} />{" "}
                            {/* Placeholder for PencilSquare if not imported */}
                          </button>
                        </div>
                      </td>
                    </tr>

                    {expandedRow === item._id && (
                      <tr>
                        <td colSpan="9" className="expanded-row">
                          <div className="expanded-container">
                            <div className="d-flex justify-content-between align-items-center mb-3">
                              <h6>Item Details</h6>
                              {item.image && (
                                <img
                                  src={item.image}
                                  alt={item.name}
                                  className="image-preview"
                                />
                              )}
                            </div>
                            <table className="table table-sm table-bordered item-details-table">
                              <tbody>
                                <tr>
                                  <td>
                                    <strong>Name</strong>
                                  </td>
                                  <td>{item.name}</td>
                                </tr>
                                <tr>
                                  <td>
                                    <strong>Category</strong>
                                  </td>
                                  <td>{item.category || "-"}</td>
                                </tr>
                                <tr>
                                  <td>
                                    <strong>Subcategory</strong>
                                  </td>
                                  <td>{item.subcategory || "-"}</td>
                                </tr>
                                <tr>
                                  <td>
                                    <strong>Quantity</strong>
                                  </td>
                                  <td>
                                    {item.quantity}
                                    {item.needsRestock &&
                                      ` (Item specific restock threshold: ${item.lowStockThreshold})`}
                                    {!item.needsRestock &&
                                      item.quantity <
                                        (stockAlertFilterActive
                                          ? lowStockWarningQueryThreshold
                                          : effectiveLowStockThreshold) &&
                                      ` (Global low stock threshold: < ${
                                        stockAlertFilterActive
                                          ? lowStockWarningQueryThreshold
                                          : effectiveLowStockThreshold
                                      })`}
                                  </td>
                                </tr>
                                <tr>
                                  <td>
                                    <strong>Price</strong>
                                  </td>
                                  <td>₹{item.price.toFixed(2)}</td>
                                </tr>
                                <tr>
                                  <td>
                                    <strong>Unit</strong>
                                  </td>
                                  <td>{item.unit || "Nos"}</td>
                                </tr>
                                <tr>
                                  <td>
                                    <strong>GST Rate</strong>
                                  </td>
                                  <td>{item.gstRate}%</td>
                                </tr>
                                <tr>
                                  <td>
                                    <strong>HSN Code</strong>
                                  </td>
                                  <td>{item.hsnCode || "-"}</td>
                                </tr>
                                <tr>
                                  <td>
                                    <strong>Max Discount</strong>
                                  </td>
                                  <td>
                                    {item.maxDiscountPercentage > 0
                                      ? `${item.maxDiscountPercentage}%`
                                      : "N/A"}
                                  </td>
                                </tr>
                              </tbody>
                            </table>

                            <div className="d-flex justify-content-between align-items-center mb-3 mt-3">
                              <h6>Purchase History</h6>
                            </div>
                            {purchaseHistory[item._id]?.length > 0 ? (
                              <table className="table table-sm table-striped table-bordered">
                                <thead className="table-secondary">
                                  <tr>
                                    <th>Date</th>
                                    <th>Supplier</th>
                                    <th>Added By</th>
                                    <th>Invoice No</th>
                                    <th>Qty</th>
                                    <th>Price (₹)</th>
                                  </tr>
                                </thead>
                                <tbody>
                                  {purchaseHistory[item._id].map(
                                    (purchase, idx) => {
                                      return (
                                        <tr key={purchase._id || idx}>
                                          <td>
                                            {new Date(
                                              purchase.date
                                            ).toLocaleDateString()}
                                          </td>
                                          <td>{purchase.companyName}</td>
                                          <td>
                                            {purchase.createdByName || "N/A"}
                                          </td>
                                          <td>{purchase.invoiceNumber}</td>
                                          <td>{purchase.quantity}</td>
                                          <td>₹{purchase.price.toFixed(2)}</td>
                                        </tr>
                                      );
                                    }
                                  )}
                                </tbody>
                              </table>
                            ) : (
                              <div className="alert alert-info">
                                {error
                                  ? `Error loading history: ${error}`
                                  : "No purchase history found"}
                              </div>
                            )}
                          </div>
                        </td>
                      </tr>
                    )}
                  </React.Fragment>
                ))
              ) : (
                <tr>
                  <td colSpan="9" className="text-center">
                    No items found
                  </td>
                </tr>
              )}
            </tbody>
          </table>
          {itemsToDisplay.length > 0 && (
            <Pagination
              currentPage={currentPage}
              totalItems={itemsToDisplay.length}
              itemsPerPage={itemsPerPage}
              onPageChange={(page) => {
                const totalPages = Math.ceil(itemsToDisplay.length / itemsPerPage);
                if (page >= 1 && page <= totalPages) setCurrentPage(page);
              }}
              onItemsPerPageChange={handleItemsPerPageChange}
            />
          )}
        </div>

        {showModal && (
          <div className="modal-backdrop full-screen-modal">
            <div className="modal-content full-screen-content">
              <div className="modal-header">
                <h5 className="modal-title">Add New Item</h5>
                <button
                  type="button"
                  className="close"
                  onClick={() => {
                    setShowModal(false);
                    setFormData({
                      name: "",
                      quantity: "",
                      price: "",
                      gstRate: "0",
                      hsnCode: "",
                      unit: "Nos",
                      category: "",
                      subcategory: "General",
                      maxDiscountPercentage: "",
                    });
                  }}
                >
                  <span>&times;</span>
                </button>
              </div>
              <div className="modal-body">
                <div className="row">
                  <div className="col-md-6">
                    <div className="form-group">
                      <label>Name*</label>
                      <input
                        className="form-control mb-2"
                        placeholder="Name"
                        name="name"
                        value={formData.name}
                        onChange={(e) =>
                          setFormData({ ...formData, name: e.target.value })
                        }
                        required
                      />
                    </div>
                    <div className="form-group">
                      <label>Quantity</label>
                      <input
                        type="number"
                        className="form-control mb-2"
                        placeholder="Quantity"
                        name="quantity"
                        value={formData.quantity}
                        onChange={(e) =>
                          setFormData({ ...formData, quantity: e.target.value })
                        }
                      />
                    </div>
                    <div className="form-group">
                      <label>Price*</label>
                      <input
                        type="number"
                        step="0.01"
                        className="form-control mb-2"
                        placeholder="Price"
                        name="price"
                        value={formData.price}
                        onChange={(e) =>
                          setFormData({ ...formData, price: e.target.value })
                        }
                        required
                      />
                    </div>
                    <div className="form-group">
                      <label>GST Rate (%)</label>
                      <input
                        type="number"
                        step="0.01"
                        className="form-control mb-2"
                        placeholder="GST Rate"
                        name="gstRate"
                        value={formData.gstRate}
                        onChange={(e) =>
                          setFormData({ ...formData, gstRate: e.target.value })
                        }
                      />
                    </div>
                    <div className="form-group">
                      <label>HSN Code</label>
                      <input
                        className="form-control mb-2"
                        placeholder="HSN Code"
                        name="hsnCode"
                        value={formData.hsnCode}
                        onChange={(e) =>
                          setFormData({ ...formData, hsnCode: e.target.value })
                        }
                      />
                    </div>
                  </div>
                  <div className="col-md-6">
                    <div className="form-group">
                      <label>Unit</label>
                      <select
                        className="form-control mb-2"
                        name="unit"
                        value={formData.unit}
                        onChange={(e) =>
                          setFormData({ ...formData, unit: e.target.value })
                        }
                      >
                        <option value="Nos">Nos</option>
                        <option value="Mtr">Meter</option>
                        <option value="PKT">Packet</option>
                        <option value="Pair">Pair</option>
                        <option value="Set">Set</option>
                        <option value="Bottle">Bottle</option>
                        <option value="KG">Kilogram</option>
                      </select>
                    </div>

                    <div className="form-group">
                      <label>Category</label>
                      <select
                        className="form-control mb-2"
                        name="category"
                        value={formData.category}
                        onChange={(e) =>
                          setFormData({ ...formData, category: e.target.value })
                        }
                      >
                        <option value="">Select Category</option>
                        {Array.isArray(categories) &&
                          categories.map((cat) => (
                            <option key={cat.category} value={cat.category}>
                              {cat.category}
                            </option>
                          ))}
                      </select>
                    </div>

                    <div className="form-group">
                      <label>Subcategory</label>
                      <select
                        className="form-control mb-2"
                        name="subcategory"
                        value={formData.subcategory}
                        onChange={(e) =>
                          setFormData({
                            ...formData,
                            subcategory: e.target.value,
                          })
                        }
                        disabled={!formData.category}
                      >
                        <option value="General">General</option>
                        {formData.category &&
                          Array.isArray(categories) &&
                          categories
                            .find((c) => c.category === formData.category)
                            ?.subcategories.map((subcat) => (
                              <option key={subcat} value={subcat}>
                                {subcat}
                              </option>
                            ))}
                      </select>
                    </div>
                    <div className="form-group">
                      <label htmlFor="maxDiscountPercentageModalItemForm">
                        Max Discount (%)
                      </label>
                      <input
                        type="number"
                        className="form-control mb-2"
                        id="maxDiscountPercentageModalItemForm"
                        placeholder="Max Discount % (0-100)"
                        name="maxDiscountPercentage"
                        value={formData.maxDiscountPercentage}
                        onChange={(e) =>
                          setFormData({
                            ...formData,
                            maxDiscountPercentage: e.target.value,
                          })
                        }
                        min="0"
                        max="100"
                      />
                    </div>
                  </div>
                </div>
              </div>
              <div className="modal-footer">
                <button
                  onClick={() => {
                    setShowModal(false);
                    setFormData({
                      name: "",
                      quantity: "",
                      price: "",
                      gstRate: "0",
                      hsnCode: "",
                      unit: "Nos",
                      category: "",
                      subcategory: "General",
                      maxDiscountPercentage: "",
                    });
                    setError(null);
                  }}
                  className="btn btn-secondary"
                  disabled={isSubmitting}
                >
                  Cancel
                </button>
                <button
                  onClick={handleAddItem}
                  className="btn btn-success"
                  disabled={
                    !formData.name ||
                    !formData.price ||
                    !formData.category ||
                    isSubmitting
                  }
                >
                  {isSubmitting ? "Adding..." : "Add New Item"}
                </button>
              </div>
            </div>
          </div>
        )}

        {/* View Item Modal */}
        {showViewItemModal && editingItem && (
          <div className="modal-backdrop full-screen-modal">
            <div className="modal-content full-screen-content">
              <div className="modal-header">
                <h5 className="modal-title">View Item: {editingItem.name}</h5>
                <button
                  type="button"
                  className="close"
                  onClick={() => {
                    setShowViewItemModal(false);
                    setEditingItem(null);
                  }}
                >
                  <span>&times;</span>
                </button>
              </div>
              <div className="modal-body">
                {error && <div className="alert alert-danger">{error}</div>}
                <div className="expanded-container">
                  <div className="d-flex justify-content-between align-items-center mb-3">
                    <h6>Item Details</h6>
                    {editingItem.image && (
                      <img
                        src={editingItem.image}
                        alt={editingItem.name}
                        className="image-preview"
                      />
                    )}
                  </div>
                  <table className="table table-sm table-bordered item-details-table">
                    <tbody>
                      <tr>
                        <td>
                          <strong>Name</strong>
                        </td>
                        <td>{editingItem.name}</td>
                      </tr>
                      <tr>
                        <td>
                          <strong>Category</strong>
                        </td>
                        <td>{editingItem.category || "-"}</td>
                      </tr>
                      <tr>
                        <td>
                          <strong>Subcategory</strong>
                        </td>
                        <td>{editingItem.subcategory || "-"}</td>
                      </tr>
                      <tr>
                        <td>
                          <strong>Quantity</strong>
                        </td>
                        <td>{editingItem.quantity}</td>
                      </tr>
                      <tr>
                        <td>
                          <strong>Price</strong>
                        </td>
                        <td>₹{editingItem.price.toFixed(2)}</td>
                      </tr>
                      <tr>
                        <td>
                          <strong>Unit</strong>
                        </td>
                        <td>{editingItem.unit || "Nos"}</td>
                      </tr>
                      <tr>
                        <td>
                          <strong>GST Rate</strong>
                        </td>
                        <td>{editingItem.gstRate}%</td>
                      </tr>
                      <tr>
                        <td>
                          <strong>HSN Code</strong>
                        </td>
                        <td>{editingItem.hsnCode || "-"}</td>
                      </tr>
                      <tr>
                        <td>
                          <strong>Max Discount</strong>
                        </td>
                        <td>
                          {editingItem.maxDiscountPercentage > 0
                            ? `${editingItem.maxDiscountPercentage}%`
                            : "N/A"}
                        </td>
                      </tr>
                    </tbody>
                  </table>

                  <div className="d-flex justify-content-between align-items-center mb-3 mt-3">
                    <h6>Purchase History</h6>
                  </div>
                  {purchaseHistoryLoading[editingItem._id] ? (
                    <p>Loading history...</p>
                  ) : purchaseHistory[editingItem._id]?.length > 0 ? (
                    <table className="table table-sm table-striped table-bordered">
                      <thead className="table-secondary">
                        <tr>
                          <th>Date</th>
                          <th>Supplier</th>
                          <th>Added By</th>
                          <th>Invoice No</th>
                          <th>Qty</th>
                          <th>Price (₹)</th>
                        </tr>
                      </thead>
                      <tbody>
                        {purchaseHistory[editingItem._id].map(
                          (purchase, idx) => (
                            <tr key={purchase._id || idx}>
                              <td>
                                {new Date(purchase.date).toLocaleDateString()}
                              </td>
                              <td>{purchase.companyName}</td>
                              <td>{purchase.createdByName || "N/A"}</td>
                              <td>{purchase.invoiceNumber}</td>
                              <td>{purchase.quantity}</td>
                              <td>₹{purchase.price.toFixed(2)}</td>
                            </tr>
                          )
                        )}
                      </tbody>
                    </table>
                  ) : (
                    <div className="alert alert-info">
                      No purchase history found.
                    </div>
                  )}
                </div>
              </div>
              <div className="modal-footer">
                <button
                  onClick={() => {
                    setShowViewItemModal(false);
                    setEditingItem(null);
                  }}
                  className="btn btn-secondary"
                >
                  Close
                </button>
              </div>
            </div>
          </div>
        )}

        {/* Edit Item Modal */}
        {showEditItemModal && editingItem && (
          <div className="modal-backdrop full-screen-modal">
            <div className="modal-content full-screen-content">
              <div className="modal-header">
                <h5 className="modal-title">Edit Item: {editingItem.name}</h5>
                <button
                  type="button"
                  className="close"
                  onClick={() => {
                    setShowEditItemModal(false);
                    setEditingItem(null);
                  }}
                >
                  <span>&times;</span>
                </button>
              </div>
              <div className="modal-body">
                {error && <div className="alert alert-danger">{error}</div>}
                <div className="row">
                  <div className="col-md-6">
                    <div className="form-group">
                      <label>Name*</label>
                      <input
                        className="form-control mb-2"
                        name="name"
                        value={formData.name}
                        onChange={(e) =>
                          setFormData({ ...formData, name: e.target.value })
                        }
                        required
                      />
                    </div>
                    <div className="form-group">
                      <label>Quantity</label>
                      <input
                        type="number"
                        className="form-control mb-2"
                        name="quantity"
                        value={formData.quantity}
                        onChange={(e) =>
                          setFormData({ ...formData, quantity: e.target.value })
                        }
                      />
                    </div>
                    <div className="form-group">
                      <label>Price*</label>
                      <input
                        type="number"
                        step="0.01"
                        className="form-control mb-2"
                        name="price"
                        value={formData.price}
                        onChange={(e) =>
                          setFormData({ ...formData, price: e.target.value })
                        }
                        required
                      />
                    </div>
                    <div className="form-group">
                      <label>GST Rate (%)</label>
                      <input
                        type="number"
                        step="0.01"
                        className="form-control mb-2"
                        name="gstRate"
                        value={formData.gstRate}
                        onChange={(e) =>
                          setFormData({ ...formData, gstRate: e.target.value })
                        }
                      />
                    </div>
                    <div className="form-group">
                      <label>HSN Code</label>
                      <input
                        className="form-control mb-2"
                        name="hsnCode"
                        value={formData.hsnCode}
                        onChange={(e) =>
                          setFormData({ ...formData, hsnCode: e.target.value })
                        }
                      />
                    </div>
                  </div>
                  <div className="col-md-6">
                    <div className="form-group">
                      <label>Unit</label>
                      <select
                        className="form-control mb-2"
                        name="unit"
                        value={formData.unit}
                        onChange={(e) =>
                          setFormData({ ...formData, unit: e.target.value })
                        }
                      >
                        <option value="Nos">Nos</option>
                        <option value="Mtr">Meter</option>
                        <option value="PKT">Packet</option>
                        <option value="Pair">Pair</option>
                        <option value="Set">Set</option>
                        <option value="Bottle">Bottle</option>
                        <option value="KG">Kilogram</option>
                      </select>
                    </div>
                    <div className="form-group">
                      <label>Category</label>
                      <select
                        className="form-control mb-2"
                        name="category"
                        value={formData.category}
                        onChange={(e) =>
                          setFormData({ ...formData, category: e.target.value })
                        }
                      >
                        <option value="">Select Category</option>
                        {Array.isArray(categories) &&
                          categories.map((cat) => (
                            <option key={cat.category} value={cat.category}>
                              {cat.category}
                            </option>
                          ))}
                      </select>
                    </div>
                    <div className="form-group">
                      <label>Subcategory</label>
                      <select
                        className="form-control mb-2"
                        name="subcategory"
                        value={formData.subcategory}
                        onChange={(e) =>
                          setFormData({
                            ...formData,
                            subcategory: e.target.value,
                          })
                        }
                        disabled={!formData.category}
                      >
                        <option value="General">General</option>
                        {formData.category &&
                          Array.isArray(categories) &&
                          categories
                            .find((c) => c.category === formData.category)
                            ?.subcategories.map((subcat) => (
                              <option key={subcat} value={subcat}>
                                {subcat}
                              </option>
                            ))}
                      </select>
                    </div>
                    <div className="form-group">
                      <label>Max Discount (%)</label>
                      <input
                        type="number"
                        className="form-control mb-2"
                        placeholder="Max Discount % (0-100)"
                        name="maxDiscountPercentage"
                        value={formData.maxDiscountPercentage}
                        onChange={(e) =>
                          setFormData({
                            ...formData,
                            maxDiscountPercentage: e.target.value,
                          })
                        }
                        min="0"
                        max="100"
                      />
                    </div>
                  </div>
                </div>
              </div>
              <div className="modal-footer">
                <button
                  onClick={() => {
                    setShowEditItemModal(false);
                    setEditingItem(null);
                    setError(null);
                  }}
                  className="btn btn-secondary"
                  disabled={isSubmitting}
                >
                  Cancel
                </button>
                <button
                  onClick={handleSaveEditedItem}
                  className="btn btn-success"
                  disabled={
                    !formData.name ||
                    !formData.price ||
                    !formData.category ||
                    isSubmitting
                  }
                >
                  {isSubmitting ? "Updating..." : "Update Item"}
                </button>
              </div>
            </div>
          </div>
        )}

        {showPurchaseModal && (
          <div className="modal-backdrop full-screen-modal">
            <div className="modal-content full-screen-content">
              <div className="modal-header">
                <h5 className="modal-title">Purchase Tracking</h5>
                <button
                  type="button"
                  className="close"
                  onClick={() => {
                    setShowPurchaseModal(false);
                    resetPurchaseForm();
                  }}
                >
                  <span>&times;</span>
                </button>
              </div>
              <div className="modal-body">
                {error && (
                  <div className="alert alert-danger" role="alert">
                    {error}
                  </div>
                )}
                <div className="row">
                  <div className="col-md-6">
                    <div className="form-group">
                      <label>Company Name*</label>
                      <input
                        className="form-control mb-2"
                        placeholder="Company Name"
                        name="companyName"
                        value={purchaseData.companyName}
                        onChange={handlePurchaseChange}
                        required
                        disabled={isSubmitting}
                      />
                    </div>
                  </div>
                  <div className="col-md-6">
                    <div className="form-group">
                      <label>GST Number</label>
                      <input
                        className="form-control mb-2"
                        placeholder="GST Number"
                        name="gstNumber"
                        value={purchaseData.gstNumber}
                        onChange={handlePurchaseChange}
                        disabled={isSubmitting}
                      />
                    </div>
                  </div>
                </div>

                <div className="form-group">
                  <label>Address</label>
                  <input
                    className="form-control mb-2"
                    placeholder="Address"
                    name="address"
                    value={purchaseData.address}
                    onChange={handlePurchaseChange}
                    disabled={isSubmitting}
                  />
                </div>

                <div className="row">
                  <div className="col-md-6">
                    <div className="form-group">
                      <label>State</label>
                      <input
                        className="form-control mb-2"
                        placeholder="State Name"
                        name="stateName"
                        value={purchaseData.stateName}
                        onChange={handlePurchaseChange}
                        disabled={isSubmitting}
                      />
                    </div>
                  </div>
                  <div className="col-md-6">
                    <div className="form-group">
                      <label>Invoice Number*</label>
                      <input
                        className="form-control mb-2"
                        placeholder="Invoice Number"
                        name="invoiceNumber"
                        value={purchaseData.invoiceNumber}
                        onChange={handlePurchaseChange}
                        required
                        disabled={isSubmitting}
                      />
                    </div>
                  </div>
                </div>
                <div className="form-group">
                  <label>Invoice Date*</label>
                  <input
                    type="date"
                    className="form-control mb-3"
                    name="date"
                    value={purchaseData.date}
                    onChange={handlePurchaseChange}
                    required
                    disabled={isSubmitting}
                  />
                </div>

                <h6>Items Purchased</h6>
                {purchaseData.items.map((item, idx) => (
                  <div
                    key={idx}
                    className="purchase-item-container mb-3 p-3 border rounded"
                  >
                    <div className="position-relative">
                      <label>Search Item</label>
                      <input
                        className="form-control mb-2"
                        placeholder="Search item by name or HSN..."
                        value={idx === currentItemIndex ? itemSearchTerm : ""}
                        onChange={(e) => {
                          setItemSearchTerm(e.target.value);
                          setCurrentItemIndex(idx);
                          setShowItemSearch(true);
                        }}
                        onFocus={() => setCurrentItemIndex(idx)}
                        disabled={isSubmitting}
                      />

                      {filteredItemsList.length > 0 &&
                        currentItemIndex === idx &&
                        showItemSearch && (
                          <div className="suggestions-dropdown">
                            {filteredItemsList.map((suggestion, i) => (
                              <div
                                key={i}
                                className="suggestion-item"
                                onClick={() => {
                                  handleItemChange(
                                    idx,
                                    "description",
                                    suggestion.name
                                  );
                                  handleItemChange(
                                    idx,
                                    "price",
                                    suggestion.price.toString()
                                  );
                                  handleItemChange(
                                    idx,
                                    "gstRate",
                                    suggestion.gstRate.toString()
                                  );
                                  setItemSearchTerm("");
                                  setShowItemSearch(false);
                                }}
                              >
                                <strong>{suggestion.name}</strong>
                                <span className="text-muted">
                                  {" "}
                                  - ₹{suggestion.price.toFixed(2)}
                                </span>
                                <br />
                                <small>
                                  HSN: {suggestion.hsnCode || "N/A"}, GST:{" "}
                                  {suggestion.gstRate || 0}%
                                </small>
                              </div>
                            ))}
                          </div>
                        )}
                    </div>

                    {item.description && (
                      <div className="selected-item-details mb-2 p-2 bg-light border rounded">
                        <strong>{item.description}</strong>
                        {item.price && (
                          <small className="d-block">
                            Price: ₹{item.price}, GST: {item.gstRate || 0}%
                          </small>
                        )}
                      </div>
                    )}

                    <div className="row">
                      <div className="col-md-3">
                        <div className="form-group">
                          <label>Description*</label>
                          <input
                            type="text"
                            className="form-control mb-2"
                            placeholder="Description"
                            value={item.description || ""}
                            onChange={(e) =>
                              handleItemChange(
                                idx,
                                "description",
                                e.target.value
                              )
                            }
                            required
                          />
                        </div>
                      </div>
                      <div className="col-md-2">
                        <div className="form-group">
                          <label>Price*</label>
                          <input
                            type="number"
                            step="0.01"
                            className="form-control mb-2"
                            placeholder="Price"
                            value={item.price || ""}
                            onChange={(e) =>
                              handleItemChange(idx, "price", e.target.value)
                            }
                            required
                          />
                        </div>
                      </div>
                      <div className="col-md-2">
                        <div className="form-group">
                          <label>Quantity*</label>
                          <input
                            type="number"
                            className="form-control mb-2"
                            placeholder="Quantity"
                            value={item.quantity || ""}
                            onChange={(e) =>
                              handleItemChange(idx, "quantity", e.target.value)
                            }
                            required
                          />
                        </div>
                      </div>
                      <div className="col-md-2">
                        <div className="form-group">
                          <label>GST Rate (%)</label>
                          <input
                            type="number"
                            step="0.01"
                            className="form-control mb-2"
                            placeholder="GST Rate"
                            value={item.gstRate || "0"}
                            onChange={(e) =>
                              handleItemChange(idx, "gstRate", e.target.value)
                            }
                          />
                        </div>
                      </div>
                      <div className="col-md-2 d-flex align-items-end">
                        <button
                          onClick={() => removeItem(idx)}
                          className="btn btn-danger btn-block"
                          disabled={purchaseData.items.length === 1}
                        >
                          Remove
                        </button>
                      </div>
                    </div>
                  </div>
                ))}

                <div className="d-flex justify-content-between mb-3">
                  <button
                    onClick={addNewPurchaseItem}
                    className="btn btn-outline-primary"
                  >
                    Add Another Item
                  </button>
                  <div className="total-amount">
                    <strong>
                      Total Amount: ₹{calculateTotalAmount().toFixed(2)}
                    </strong>
                  </div>
                </div>
              </div>
              <div className="modal-footer">
                <button
                  onClick={() => {
                    setShowPurchaseModal(false);
                    resetPurchaseForm();
                  }}
                  className="btn btn-secondary"
                  disabled={isSubmitting}
                >
                  Cancel
                </button>
                <button
                  onClick={addPurchaseEntry}
                  className="btn btn-success"
                  disabled={!isPurchaseDataValid() || isSubmitting}
                >
                  {isSubmitting ? "Submitting..." : "Submit Purchase"}
                </button>
              </div>
            </div>
          </div>
        )}
      </div>
    </div>
  );
}<|MERGE_RESOLUTION|>--- conflicted
+++ resolved
@@ -29,10 +29,6 @@
   "globalLowStockThresholdSetting";
 
 export default function Items() {
-<<<<<<< HEAD
-  const totalPages = 4; //hardcoded
-=======
->>>>>>> b01dd341
   const [items, setItems] = useState([]);
   const [categories, setCategories] = useState([]);
   const [loading, setLoading] = useState(true);
