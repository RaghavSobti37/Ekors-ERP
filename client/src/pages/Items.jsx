import React, { useState, useEffect, useCallback, useMemo } from "react";
import axios from "axios";
import "../css/Items.css";
import Navbar from "../components/Navbar.jsx";

const debug = (message, data = null) => {
  if (process.env.NODE_ENV === "development") {
    console.log(`[DEBUG] ${message}`, data);
  }
};

export default function Items() {
  const [items, setItems] = useState([]);
  const [categories, setCategories] = useState([]);
  const [loading, setLoading] = useState(true);
  const [error, setError] = useState(null);
  const [searchTerm, setSearchTerm] = useState("");
  const [sortConfig, setSortConfig] = useState({
    key: "name",
    direction: "asc",
  });
  const [editingItem, setEditingItem] = useState(null);
  const [formData, setFormData] = useState({
    name: "",
    quantity: "",
    price: "",
    gstRate: "0",
    hsnCode: "",
    unit: "Nos",
    category: "",
    subcategory: "General",
    discountAvailable: false,
    dynamicPricing: false,
  });
  const [showModal, setShowModal] = useState(false);
  const [expandedRow, setExpandedRow] = useState(null);
  const [purchaseHistory, setPurchaseHistory] = useState({});
  const [purchaseHistoryLoading, setPurchaseHistoryLoading] = useState({}); // Track loading state per item
  const [currentPage, setCurrentPage] = useState(1);
  const itemsPerPage = 5;
  const [currentItemIndex, setCurrentItemIndex] = useState(-1);
  const [selectedCategory, setSelectedCategory] = useState("All");
  const [selectedSubcategory, setSelectedSubcategory] = useState("All");
  const [purchaseData, setPurchaseData] = useState({
    companyName: "",
    gstNumber: "",
    address: "",
    stateName: "",
    invoiceNumber: "",
    date: new Date().toISOString().split("T")[0],
    quantity: "",
    price: "",
    gstRate: "0",
    description: "",
    items: [],
  });
  const [showPurchaseModal, setShowPurchaseModal] = useState(false);
  const [itemSearchTerm, setItemSearchTerm] = useState("");
  const [filteredItemsList, setFilteredItemsList] = useState([]);
  const [showItemSearch, setShowItemSearch] = useState(false);
  const [isSubmitting, setIsSubmitting] = useState(false);

  const showSuccess = (message) => {
    // Could use a toast library here
    alert(message);
  };

  useEffect(() => {
    debug("Component mounted or dependencies changed", { items, categories });
  }, [items, categories]);

  const fetchItems = useCallback(async () => {
    try {
      debug("Starting to fetch items");
      setLoading(true);
      setError(null);
      const response = await axios.get("http://localhost:3000/api/items");
      debug("Items fetched successfully", response.data);
      setItems(response.data);
    } catch (err) {
      debug("Error fetching items", err);
      console.error("Error fetching items:", err);
      setError("Failed to load items. Please try again.");
    } finally {
      debug("Finished items fetch attempt");
      setLoading(false);
    }
  }, []);

  const fetchCategories = useCallback(async () => {
    try {
      setLoading(true);
      setError(null);

      debug("Attempting to fetch categories");
      const response = await axios.get(
        "http://localhost:3000/api/items/categories",
        {
          headers: {
            "Content-Type": "application/json",
            Accept: "application/json",
          },
          timeout: 5000, // 5 second timeout
        }
      );

      if (!response.data) {
        throw new Error("Received empty response from server");
      }

      debug("Categories data received", response.data);
      setCategories(response.data);
    } catch (err) {
      const errorDetails = {
        message: err.message,
        status: err.response?.status,
        data: err.response?.data,
        config: err.config,
      };

      debug("Categories fetch failed", errorDetails);

      let errorMessage = "Failed to load categories";
      if (err.response) {
        // Server responded with error status
        errorMessage += ` (${err.response.status})`;
        if (err.response.data?.message) {
          errorMessage += `: ${err.response.data.message}`;
        }
      } else if (err.request) {
        // Request was made but no response received
        errorMessage += ": No response from server";
      } else {
        // Something else happened
        errorMessage += `: ${err.message}`;
      }

      setError(errorMessage);
    } finally {
      setLoading(false);
    }
  }, []);

  useEffect(() => {
    fetchItems();
    fetchCategories();

    return () => {
      setItems([]);
      setCategories([]);
    };
  }, [fetchItems, fetchCategories]);

  useEffect(() => {
    if (itemSearchTerm.trim() !== "") {
      const filtered = items.filter(
        (item) =>
          item.name.toLowerCase().includes(itemSearchTerm.toLowerCase()) ||
          (item.hsnCode &&
            item.hsnCode.toLowerCase().includes(itemSearchTerm.toLowerCase()))
      );
      setFilteredItemsList(filtered);
    } else {
      setFilteredItemsList([]);
    }
  }, [itemSearchTerm, items]);

  const fetchPurchaseHistory = useCallback(async (itemId) => {
    try {
      // Set loading state for this specific item
      setPurchaseHistoryLoading(prev => ({ ...prev, [itemId]: true }));
      // Clear any previous errors
      setError(null);

      const response = await axios.get(
        `http://localhost:3000/api/items/${itemId}/purchases`,
        {
          timeout: 5000,
          headers: {
            'Cache-Control': 'no-cache'
          }
        }
      );

      setPurchaseHistory(prev => ({
        ...prev,
        [itemId]: response.data || []
      }));
    } catch (err) {
      console.error("Fetch purchase history error:", err);
      setError(`Failed to load history: ${err.response?.data?.message || err.message}`);
      setPurchaseHistory(prev => ({
        ...prev,
        [itemId]: []
      }));
    } finally {
      // Clear loading state for this specific item
      setPurchaseHistoryLoading(prev => ({ ...prev, [itemId]: false }));
    }
  }, []);

  const handleError = (error, customMessage) => {
    debug("Error occurred", error);
    const message =
      error.response?.data?.message ||
      error.message ||
      customMessage ||
      "An unexpected error occurred";
    setError(message);

    // Show error to user (you might want to use a toast notification instead)
    alert(message);
  };

  const handleEdit = (item) => {
    setEditingItem(item._id);
    setFormData({
      name: item.name,
      quantity: item.quantity.toString(),
      price: item.price.toString(),
      gstRate: item.gstRate.toString(),
      hsnCode: item.hsnCode || "",
      unit: item.unit || "Nos",
      category: item.category || "",
      subcategory: item.subcategory || "General",
      discountAvailable: item.discountAvailable || false,
      dynamicPricing: item.dynamicPricing || false,
    });
  };

  const handleCancel = () => {
    setEditingItem(null);
  };

  const handleSearchChange = (e) => {
    setSearchTerm(e.target.value.toLowerCase());
    setCurrentPage(1);
  };

  const handleSave = async () => {
    if (!formData.name) {
      setError("Item name is required");
      return;
    }

    if (!editingItem) {
      setError("No item selected for editing.");
      return;
    }

    try {
      setIsSubmitting(true);
      const updatedItem = {
        name: formData.name,
        quantity: parseFloat(formData.quantity) || 0,
        price: parseFloat(formData.price) || 0,
        gstRate: parseFloat(formData.gstRate) || 0,
        hsnCode: formData.hsnCode || "",
        unit: formData.unit,
        category: formData.category,
        subcategory: formData.subcategory,
        discountAvailable: formData.discountAvailable,
        dynamicPricing: formData.dynamicPricing,
      };

      await axios.put(
        `http://localhost:3000/api/items/${editingItem}`,
        updatedItem
      );
      await fetchItems();
      setEditingItem(null);
      setError(null);
      showSuccess("Item saved successfully!");
    } catch (err) {
      console.error("Error updating item:", err);
      setError(
        `Failed to update item: ${err.response?.data?.message || err.message}`
      );
    } finally {
      setIsSubmitting(false);
    }
  };

  const requestSort = (key) => {
    let direction = "asc";
    if (sortConfig.key === key && sortConfig.direction === "asc") {
      direction = "desc";
    }
    setSortConfig({ key, direction });
  };

  const sortedItems = useMemo(() => {
    let sortableItems = [...items];
    sortableItems.sort((a, b) => {
      if (a[sortConfig.key] < b[sortConfig.key]) {
        return sortConfig.direction === "asc" ? -1 : 1;
      }
      if (a[sortConfig.key] > b[sortConfig.key]) {
        return sortConfig.direction === "asc" ? 1 : -1;
      }
      return 0;
    });
    return sortableItems;
  }, [items, sortConfig]);

  const filteredItems = useMemo(() => {
    return sortedItems.filter((item) => {
      const matchesCategory =
        selectedCategory === "All" || item.category === selectedCategory;
      const matchesSubcategory =
        selectedSubcategory === "All" || item.subcategory === selectedSubcategory;
      const matchesSearch =
        item.name.toLowerCase().includes(searchTerm.toLowerCase()) ||
        (item.hsnCode &&
          item.hsnCode.toLowerCase().includes(searchTerm.toLowerCase()));

      return matchesCategory && matchesSubcategory && matchesSearch;
    });
  }, [sortedItems, selectedCategory, selectedSubcategory, searchTerm]);

  const currentItems = useMemo(() => {
    const indexOfLast = currentPage * itemsPerPage;
    const indexOfFirst = indexOfLast - itemsPerPage;
    return filteredItems.slice(indexOfFirst, indexOfLast);
  }, [filteredItems, currentPage, itemsPerPage]);

  const totalPages = useMemo(() => Math.ceil(filteredItems.length / itemsPerPage), [filteredItems, itemsPerPage]);

  const addNewPurchaseItem = () => {
    setPurchaseData({
      ...purchaseData,
      items: [
        ...(purchaseData.items || []),
        {
          description: "",
          quantity: "1",
          price: "",
          gstRate: "0",
        },
      ],
    });
  };

  const addExistingItemToPurchase = (item) => {
    setPurchaseData({
      ...purchaseData,
      items: [
        ...(purchaseData.items || []),
        {
          itemId: item._id,
          description: item.name,
          quantity: "1",
          price: item.price.toString(),
          gstRate: item.gstRate.toString(),
        },
      ],
    });
    setItemSearchTerm("");
    setShowItemSearch(false);
  };

  const handleItemChange = (index, field, value) => {
    const updatedItems = [...(purchaseData.items || [])];
    if (!updatedItems[index]) {
      updatedItems[index] = {
        description: "",
        quantity: "1",
        price: "",
        gstRate: "0",
      };
    }
    updatedItems[index][field] = value;
    setPurchaseData({
      ...purchaseData,
      items: updatedItems,
    });
  };

  const openPurchaseModal = () => {
    setPurchaseData({
      companyName: "",
      gstNumber: "",
      address: "",
      stateName: "",
      invoiceNumber: "",
      date: new Date().toISOString().split("T")[0],
      items: [
        {
          description: "",
          quantity: "1",
          price: "",
          gstRate: "0",
        },
      ],
    });
    setShowPurchaseModal(true);
  };

  const removeItem = (index) => {
    const updatedItems = [...purchaseData.items];
    updatedItems.splice(index, 1);
    setPurchaseData({
      ...purchaseData,
      items: updatedItems,
    });
  };

  const calculateItemAmount = (item) => {
    const quantity = parseFloat(item.quantity) || 0;
    const price = parseFloat(item.price) || 0;
    const gstRate = parseFloat(item.gstRate) || 0;

    return quantity * price * (1 + gstRate / 100);
  };

  const calculateTotalAmount = () => {
    if (!purchaseData.items || purchaseData.items.length === 0) return 0;
    return purchaseData.items.reduce(
      (sum, item) => sum + calculateItemAmount(item),
      0
    );
  };

  const isPurchaseDataValid = useCallback(() => {
    if (
      !purchaseData.companyName ||
      !purchaseData.invoiceNumber ||
      !purchaseData.date
    ) {
      return false;
    }

    if (!purchaseData.items || purchaseData.items.length === 0) {
      return false;
    }

    return purchaseData.items.every(
      (item) =>
        item.description &&
        parseFloat(item.quantity) > 0 &&
        parseFloat(item.price) >= 0
    );
  }, [purchaseData]);

  const resetPurchaseForm = () => {
    setPurchaseData({
      companyName: "",
      gstNumber: "",
      address: "",
      stateName: "",
      invoiceNumber: "",
      date: new Date().toISOString().split("T")[0],
      quantity: "",
      price: "",
      gstRate: "0",
      items: [],
    });
    setItemSearchTerm("");
    setShowItemSearch(false);
  };

  const handleAddItem = async () => {
    if (!formData.name) {
      setError("Item name is required");
      return;
    }

    try {
      setIsSubmitting(true);
      const newItem = {
        name: formData.name,
        quantity: parseFloat(formData.quantity) || 0,
        price: parseFloat(formData.price) || 0,
        gstRate: parseFloat(formData.gstRate) || 0,
        hsnCode: formData.hsnCode || "",
        unit: formData.unit,
        category: formData.category,
        subcategory: formData.subcategory,
        discountAvailable: formData.discountAvailable,
        dynamicPricing: formData.dynamicPricing,
      };

      await axios.post("http://localhost:3000/api/items", newItem);
      await fetchItems();
      setShowModal(false);
      setFormData({
        name: "",
        quantity: "",
        price: "",
        gstRate: "0",
        hsnCode: "",
        unit: "Nos",
        category: "",
        subcategory: "General",
        discountAvailable: false,
        dynamicPricing: false,
      });
      setError(null);
    } catch (err) {
      console.error("Error adding item:", err);
      setError("Failed to add item. Please try again.");
    } finally {
      setIsSubmitting(false);
    }
  };

  const handlePurchaseChange = (e) => {
    setPurchaseData({ ...purchaseData, [e.target.name]: e.target.value });
  };

  const toggleDetails = async (id) => {
    if (expandedRow !== id) {
      await fetchPurchaseHistory(id);
    }
    setExpandedRow(expandedRow === id ? null : id);
  };

  const handleDelete = async (id) => {
    if (window.confirm("Are you sure you want to delete this item?")) {
      try {
        setIsSubmitting(true);
        await axios.delete(`http://localhost:3000/api/items/${id}`);
        await fetchItems();
      } catch (err) {
        console.error("Error deleting item:", err);
        setError("Failed to delete item.");
      } finally {
        setIsSubmitting(false);
      }
    }
  };

  const addPurchaseEntry = async () => {
    try {
      setIsSubmitting(true);
      setError(null); // Clear previous errors

      if (!isPurchaseDataValid()) {
        setError(
          "Please fill all required fields and ensure each item has a description, quantity, and price"
        );
        return false;
      }

      const purchaseDataToSend = {
        companyName: purchaseData.companyName,
        gstNumber: purchaseData.gstNumber,
        address: purchaseData.address,
        stateName: purchaseData.stateName,
        invoiceNumber: purchaseData.invoiceNumber,
        date: purchaseData.date,
        items: purchaseData.items.map((item) => ({
          itemId: item.itemId || null, // Allow null for generic items
          description: item.description,
          quantity: parseFloat(item.quantity),
          price: parseFloat(item.price),
          gstRate: parseFloat(item.gstRate || 0),
        })),
      };

      await axios.post(
        `http://localhost:3000/api/items/purchase`,
        purchaseDataToSend
      );

      await fetchItems();
      setShowPurchaseModal(false);
      resetPurchaseForm();
      showSuccess("Purchase added successfully!");
      return true;
    } catch (err) {
      console.error("Error adding purchase entry:", err);
      setError(
        `Failed to add purchase entry: ${err.response?.data?.message || err.message}`
      );
      return false;
    } finally {
      setIsSubmitting(false);
    }
  };

  return (
    <div className="items-container">
      <Navbar showPurchaseModal={openPurchaseModal} />
      <div className="container mt-4">
        <h2 style={{ color: "black" }}>Items List</h2>

        {error && (
          <div className="alert alert-danger" role="alert">
            {error}
          </div>
        )}

        <div className="top-controls-container">
          <div className="controls-row">
            <button
              onClick={() => setShowModal(true)}
              className="btn btn-success px-4"
              disabled={isSubmitting}
            >
              {isSubmitting ? "Processing..." : "Add Item"}
            </button>

            <select
              className="form-select"
              value={selectedCategory}
              onChange={(e) => {
                setSelectedCategory(e.target.value);
                setSelectedSubcategory("All");
                setCurrentPage(1);
              }}
              disabled={isSubmitting}
            >
              <option value="All">All Categories</option>
              {categories.map((cat) => (
                <option key={cat.category} value={cat.category}>
                  {cat.category}
                </option>
              ))}
            </select>

            <select
              className="form-select"
              value={selectedSubcategory}
              onChange={(e) => {
                setSelectedSubcategory(e.target.value);
                setCurrentPage(1);
              }}
              disabled={selectedCategory === "All" || isSubmitting}
            >
              <option value="All">All Subcategories</option>
              {selectedCategory !== "All" &&
                categories
                  .find((c) => c.category === selectedCategory)
                  ?.subcategories.map((subcat) => (
                    <option key={subcat} value={subcat}>
                      {subcat}
                    </option>
                  ))}
            </select>

            <input
              type="text"
              placeholder="Search items or HSN codes..."
              value={searchTerm}
              onChange={handleSearchChange}
              className="form-control search-input"
              disabled={isSubmitting}
            />
          </div>
        </div>

        <div className="table-responsive">
          <table className="table table-striped table-bordered">
            <thead className="table-dark">
              <tr>
                {[
                  "name",
                  "category",
                  "subcategory",
                  "quantity",
                  "price",
                  "unit",
                  "gstRate",
                  "image"  // Added image column
                ].map((key) => (
                  <th
                    key={key}
                    onClick={() => !isSubmitting && requestSort(key)}
                    style={{ cursor: isSubmitting ? "not-allowed" : "pointer" }}
                  >
                    {key.charAt(0).toUpperCase() +
                      key.slice(1).replace(/([A-Z])/g, " $1")}
                    {sortConfig.key === key &&
                      (sortConfig.direction === "asc" ? " ↑" : " ↓")}
                  </th>
                ))}
                <th>Actions</th>
              </tr>
            </thead>
            <tbody>
              {currentItems.length > 0 ? (
                currentItems.map((item) => (
                  <React.Fragment key={item._id}>
                    <tr>
                      <td>
                        {editingItem === item._id ? (
                          <input
                            className="form-control"
                            name="name"
                            value={formData.name}
                            onChange={(e) =>
                              setFormData({ ...formData, name: e.target.value })
                            }
                            disabled={isSubmitting}
                          />
                        ) : (
                          item.name
                        )}
                      </td>
                      <td>{item.category || "-"}</td>
                      <td>{item.subcategory || "-"}</td>
                      <td>
                        {editingItem === item._id ? (
                          <input
                            type="number"
                            className="form-control"
                            name="quantity"
                            value={formData.quantity}
                            onChange={(e) =>
                              setFormData({
                                ...formData,
                                quantity: e.target.value,
                              })
                            }
                            disabled={isSubmitting}
                          />
                        ) : (
                          item.quantity
                        )}
                      </td>
                      <td>
                        {editingItem === item._id ? (
                          <input
                            type="number"
                            step="0.01"
                            className="form-control"
                            name="price"
                            value={formData.price}
                            onChange={(e) =>
                              setFormData({
                                ...formData,
                                price: e.target.value,
                              })
                            }
                            disabled={isSubmitting}
                          />
                        ) : (
                          `₹${parseFloat(item.price).toFixed(2)}`
                        )}
                      </td>
                      <td>{item.unit || "Nos"}</td>
                      <td>
                        {editingItem === item._id ? (
                          <input
                            type="number"
                            step="0.01"
                            className="form-control"
                            name="gstRate"
                            value={formData.gstRate}
                            onChange={(e) =>
                              setFormData({
                                ...formData,
                                gstRate: e.target.value,
                              })
                            }
                            disabled={isSubmitting}
                          />
                        ) : (
                          `${item.gstRate}%`
                        )}
                      </td>
                      <td>
                        {item.image ? (
                          <img
                            src={item.image}
                            alt={item.name}
                            className="item-image"
                            onClick={() => window.open(item.image, '_blank')}
                          />
                        ) : (
                          "-"
                        )}
                      </td>
                      <td>
                        <div className="d-flex gap-1">
                          {editingItem === item._id ? (
                            <>
                              <button
                                onClick={handleSave}
                                className="btn btn-success btn-sm"
                                disabled={isSubmitting}
                              >
                                {isSubmitting ? "Saving..." : "Save"}
                              </button>
                              <button
                                onClick={handleCancel}
                                className="btn btn-secondary btn-sm"
                                disabled={isSubmitting}
                              >
                                Cancel
                              </button>
                            </>
                          ) : (
                            <>
                              <button
                                onClick={() => toggleDetails(item._id)}
                                className="btn btn-info btn-sm"
                                disabled={isSubmitting}
                              >
                                👁️
                              </button>
                              <button
                                onClick={() => handleEdit(item)}
                                className="btn btn-primary btn-sm"
                                disabled={isSubmitting}
                              >
                                ✏️
                              </button>
                              <button
                                onClick={() => handleDelete(item._id)}
                                className="btn btn-danger btn-sm"
                                disabled={isSubmitting}
                              >
                                🗑️
                              </button>
<<<<<<< HEAD

=======
                              <button
                                onClick={() => toggleDetails(item._id)}
                                className="btn btn-info btn-sm"
                                disabled={isSubmitting}
                              >
                                👁️
                              </button>
>>>>>>> 7babf68c
                            </>
                          )}
                        </div>
                      </td>
                    </tr>

                    {expandedRow === item._id && (
                      <tr>
                        <td colSpan="9" className="expanded-row">
                          <div className="expanded-container">
                            <div className="d-flex justify-content-between align-items-center mb-3">
                              <h6>Item Details</h6>
                              {item.image && (
                                <img
                                  src={item.image}
                                  alt={item.name}
                                  className="image-preview"
                                />
                              )}
                            </div>
                            <div className="row">
                              <div className="col-md-6">
                                <p><strong>Name:</strong> {item.name}</p>
                                <p><strong>Category:</strong> {item.category || "-"}</p>
                                <p><strong>Subcategory:</strong> {item.subcategory || "-"}</p>
                                <p><strong>Quantity:</strong> {item.quantity}</p>
                              </div>
                              <div className="col-md-6">
                                <p><strong>Price:</strong> ₹{item.price.toFixed(2)}</p>
                                <p><strong>Unit:</strong> {item.unit || "Nos"}</p>
                                <p><strong>GST Rate:</strong> {item.gstRate}%</p>
                                <p><strong>HSN Code:</strong> {item.hsnCode || "-"}</p>
                              </div>
                            </div>

                            <div className="d-flex justify-content-between align-items-center mb-3 mt-3">
                              <h6>Purchase History</h6>
                            </div>
                            {purchaseHistory[item._id]?.length > 0 ? (
                              <table className="table table-sm table-striped table-bordered">
                                <thead>
                                  <tr>
                                    <th>Date</th>
                                    <th>Supplier</th>
                                    <th>GST No</th>
                                    <th>Invoice No</th>
                                    <th>Qty</th>
                                    <th>Price</th>
                                    <th>GST Amt</th>
                                    <th>Total</th>
                                  </tr>
                                </thead>
                                <tbody>
                                  {purchaseHistory[item._id].map(
                                    (purchase, idx) => {
                                      const itemTotal =
                                        purchase.price * purchase.quantity;
                                      const gstAmount =
                                        itemTotal * (purchase.gstRate / 100);
                                      const totalWithGst =
                                        itemTotal + gstAmount;

                                      return (
                                        <tr key={purchase._id || idx}>
                                          <td>
                                            {new Date(
                                              purchase.date
                                            ).toLocaleDateString()}
                                          </td>
                                          <td>{purchase.companyName}</td>
                                          <td>{purchase.gstNumber || "-"}</td>
                                          <td>{purchase.invoiceNumber}</td>
                                          <td>{purchase.quantity}</td>
                                          <td>₹{purchase.price.toFixed(2)}</td>
                                          <td>₹{gstAmount.toFixed(2)}</td>
                                          <td>₹{totalWithGst.toFixed(2)}</td>
                                        </tr>
                                      );
                                    }
                                  )}
                                </tbody>
                              </table>
                            ) : (
                              <div className="alert alert-info">
                                {error
                                  ? `Error loading history: ${error}`
                                  : "No purchase history found"}
                              </div>
                            )}
                          </div>
                        </td>
                      </tr>
                    )}
                  </React.Fragment>
                ))
              ) : (
                <tr>
                  <td colSpan="9" className="text-center">
                    No items found
                  </td>
                </tr>
              )}
            </tbody>
          </table>
<<<<<<< HEAD
=======
          {/* </table> */}
>>>>>>> 7babf68c

          {filteredItems.length > 0 && (
            <div className="d-flex justify-content-center gap-3 mt-2">
              <button
                className="btn btn-sm btn-outline-dark"
                onClick={() => setCurrentPage((p) => Math.max(p - 1, 1))}
                disabled={currentPage === 1 || isSubmitting}
              >
                ← Prev
              </button>
              <span>
                Page {currentPage} of {totalPages}
              </span>
              <button
                className="btn btn-sm btn-outline-dark"
                onClick={() =>
                  setCurrentPage((p) => Math.min(p + 1, totalPages))
                }
                disabled={currentPage === totalPages || isSubmitting}
              >
                Next →
              </button>
            </div>
          )}
        </div>

        {/* Add/Edit Item Modal */}
        {showModal && (

          <div className="modal-backdrop full-screen-modal">
            <div className="modal-content full-screen-content">
              <div className="modal-header">
                <h5 className="modal-title">Add New Item</h5>
                <button
                  type="button"
                  className="close"
                  onClick={() => {
                    setShowModal(false);
                    setFormData({
                      name: "",
                      quantity: "",
                      price: "",
                      gstRate: "0",
                      hsnCode: "",
                      unit: "Nos",
                      category: "",
                      subcategory: "General",
                      discountAvailable: false,
                      dynamicPricing: false,
                    });
                  }}
                >
                  <span>&times;</span>
                </button>
              </div>
              <div className="modal-body">
                <div className="row">
                  <div className="col-md-6">
                    <div className="form-group">
                      <label>Name*</label>
                      <input
                        className="form-control mb-2"
                        placeholder="Name"
                        name="name"
                        value={formData.name}
                        onChange={(e) =>
                          setFormData({ ...formData, name: e.target.value })
                        }
                        required
                      />
                    </div>
                    <div className="form-group">
                      <label>Quantity</label>
                      <input
                        type="number"
                        className="form-control mb-2"
                        placeholder="Quantity"
                        name="quantity"
                        value={formData.quantity}
                        onChange={(e) =>
                          setFormData({ ...formData, quantity: e.target.value })
                        }
                      />
                    </div>
                    <div className="form-group">
                      <label>Price*</label>
                      <input
                        type="number"
                        step="0.01"
                        className="form-control mb-2"
                        placeholder="Price"
                        name="price"
                        value={formData.price}
                        onChange={(e) =>
                          setFormData({ ...formData, price: e.target.value })
                        }
                        required
                      />
                    </div>
                    <div className="form-group">
                      <label>GST Rate (%)</label>
                      <input
                        type="number"
                        step="0.01"
                        className="form-control mb-2"
                        placeholder="GST Rate"
                        name="gstRate"
                        value={formData.gstRate}
                        onChange={(e) =>
                          setFormData({ ...formData, gstRate: e.target.value })
                        }
                      />
                    </div>
                    <div className="form-group">
                      <label>HSN Code</label>
                      <input
                        className="form-control mb-2"
                        placeholder="HSN Code"
                        name="hsnCode"
                        value={formData.hsnCode}
                        onChange={(e) =>
                          setFormData({ ...formData, hsnCode: e.target.value })
                        }
                      />
                    </div>
                  </div>
                  <div className="col-md-6">
                    <div className="form-group">
                      <label>Unit</label>
                      <select
                        className="form-control mb-2"
                        name="unit"
                        value={formData.unit}
                        onChange={(e) =>
                          setFormData({ ...formData, unit: e.target.value })
                        }
                      >
                        <option value="Nos">Nos</option>
                        <option value="Mtr">Meter</option>
                        <option value="PKT">Packet</option>
                        <option value="Pair">Pair</option>
                        <option value="Set">Set</option>
                        <option value="Bottle">Bottle</option>
                        <option value="KG">Kilogram</option>
                      </select>
                    </div>

                    <div className="form-group">
                      <label>Category</label>
                      <select
                        className="form-control mb-2"
                        name="category"
                        value={formData.category}
                        onChange={(e) =>
                          setFormData({ ...formData, category: e.target.value })
                        }
                      >
                        <option value="">Select Category</option>
                        {categories.map((cat) => (
                          <option key={cat.category} value={cat.category}>
                            {cat.category}
                          </option>
                        ))}
                      </select>
                    </div>

                    <div className="form-group">
                      <label>Subcategory</label>
                      <select
                        className="form-control mb-2"
                        name="subcategory"
                        value={formData.subcategory}
                        onChange={(e) =>
                          setFormData({ ...formData, subcategory: e.target.value })
                        }
                        disabled={!formData.category}
                      >
                        <option value="General">General</option>
                        {formData.category &&
                          categories
                            .find(c => c.category === formData.category)?.subcategories
                            .map((subcat) => (
                              <option key={subcat} value={subcat}>
                                {subcat}
                              </option>
                            ))}
                      </select>
                    </div>
<<<<<<< HEAD

                    <div className="form-check mb-2">
                      <input
                        type="checkbox"
                        className="form-check-input"
                        id="discountAvailable"
                        checked={formData.discountAvailable}
                        onChange={(e) =>
                          setFormData({
                            ...formData,
                            discountAvailable: e.target.checked,
                          })
                        }
                      />
                      <label className="form-check-label" htmlFor="discountAvailable">
                        Discount Available
                      </label>
                    </div>
=======
>>>>>>> 7babf68c

                    <div className="form-check mb-2">
                      <input
                        type="checkbox"
                        className="form-check-input"
<<<<<<< HEAD
=======
                        id="discountAvailable"
                        checked={formData.discountAvailable}
                        onChange={(e) =>
                          setFormData({
                            ...formData,
                            discountAvailable: e.target.checked,
                          })
                        }
                      />
                      <label className="form-check-label" htmlFor="discountAvailable">
                        Discount Available
                      </label>
                    </div>

                    <div className="form-check mb-2">
                      <input
                        type="checkbox"
                        className="form-check-input"
>>>>>>> 7babf68c
                        id="dynamicPricing"
                        checked={formData.dynamicPricing}
                        onChange={(e) =>
                          setFormData({
                            ...formData,
                            dynamicPricing: e.target.checked,
                          })
                        }
                      />
                      <label className="form-check-label" htmlFor="dynamicPricing">
                        Dynamic Pricing
                      </label>
                    </div>
                  </div>
                </div>
              </div>
              <div className="modal-footer">
                <button
                  onClick={() => {
                    setShowModal(false);
                    setFormData({
                      name: "",
                      quantity: "",
                      price: "",
                      gstRate: "0",
                      hsnCode: "",
                      unit: "Nos",
                      category: "",
                      subcategory: "General",
                      discountAvailable: false,
                      dynamicPricing: false,
                    });
                    setError(null);
                  }}
                  className="btn btn-secondary"
                  disabled={isSubmitting}
                >
                  Cancel
                </button>
                <button
                  onClick={handleAddItem}
                  className="btn btn-success"
                  disabled={!formData.name || !formData.price || !formData.category}
                >
                  Add Item
                </button>
              </div>
            </div>
          </div>
        )}


        {showPurchaseModal && (
          <div className="modal-backdrop full-screen-modal">
            <div className="modal-content full-screen-content">
              <div className="modal-header">
                <h5 className="modal-title">Purchase Tracking</h5>
                <button
                  type="button"
                  className="close"
                  onClick={() => {
                    setShowPurchaseModal(false);
                    resetPurchaseForm();
                  }}
                >
                  <span>&times;</span>
                </button>
              </div>
              <div className="modal-body">
                {error && (
                  <div className="alert alert-danger" role="alert">
                    {error}
                  </div>
                )}
                <div className="row">
                  <div className="col-md-6">
                    <div className="form-group">
                      <label>Company Name*</label>
                      <input
                        className="form-control mb-2"
                        placeholder="Company Name"
                        name="companyName"
                        value={purchaseData.companyName}
                        onChange={handlePurchaseChange}
                        required
                        disabled={isSubmitting}
                      />
                    </div>
                  </div>
                  <div className="col-md-6">
                    <div className="form-group">
                      <label>GST Number</label>
                      <input
                        className="form-control mb-2"
                        placeholder="GST Number"
                        name="gstNumber"
                        value={purchaseData.gstNumber}
                        onChange={handlePurchaseChange}
                        disabled={isSubmitting}
                      />
                    </div>
                  </div>
                </div>

                <div className="form-group">
                  <label>Address</label>
                  <input
                    className="form-control mb-2"
                    placeholder="Address"
                    name="address"
                    value={purchaseData.address}
                    onChange={handlePurchaseChange}
                    disabled={isSubmitting}
                  />
                </div>

                <div className="row">
                  <div className="col-md-6">
                    <div className="form-group">
                      <label>State</label>
                      <input
                        className="form-control mb-2"
                        placeholder="State Name"
                        name="stateName"
                        value={purchaseData.stateName}
                        onChange={handlePurchaseChange}
                        disabled={isSubmitting}
                      />
                    </div>
                  </div>
                  <div className="col-md-6">
                    <div className="form-group">
                      <label>Invoice Number*</label>
                      <input
                        className="form-control mb-2"
                        placeholder="Invoice Number"
                        name="invoiceNumber"
                        value={purchaseData.invoiceNumber}
                        onChange={handlePurchaseChange}
                        required
                        disabled={isSubmitting}
                      />
                    </div>
                  </div>
                </div>
                <div className="form-group">
                  <label>Invoice Date*</label>
                  <input
                    type="date"
                    className="form-control mb-3"
                    name="date"
                    value={purchaseData.date}
                    onChange={handlePurchaseChange}
                    required
                    disabled={isSubmitting}
                  />
                </div>

                <h6>Items Purchased</h6>
                {purchaseData.items.map((item, idx) => (
                  <div
                    key={idx}
                    className="purchase-item-container mb-3 p-3 border rounded"
                  >
                    <div className="position-relative">
                      <label>Search Item</label>
                      <input
                        className="form-control mb-2"
                        placeholder="Search item by name or HSN..."
                        value={idx === currentItemIndex ? itemSearchTerm : ""}
                        onChange={(e) => {
                          setItemSearchTerm(e.target.value);
                          setCurrentItemIndex(idx);
                          setShowItemSearch(true);
                        }}
                        onFocus={() => setCurrentItemIndex(idx)}
                        disabled={isSubmitting}
                      />

                      {filteredItemsList.length > 0 &&
                        currentItemIndex === idx &&
                        showItemSearch && (
                          <div className="suggestions-dropdown">
                            {filteredItemsList.map((suggestion, i) => (
                              <div
                                key={i}
                                className="suggestion-item"
                                onClick={() => {
                                  handleItemChange(
                                    idx,
                                    "description",
                                    suggestion.name
                                  );
                                  handleItemChange(
                                    idx,
                                    "price",
                                    suggestion.price.toString()
                                  );
                                  handleItemChange(
                                    idx,
                                    "gstRate",
                                    suggestion.gstRate.toString()
                                  );
                                  setItemSearchTerm("");
                                  setShowItemSearch(false);
                                }}
                              >
                                <strong>{suggestion.name}</strong>
                                <span className="text-muted">
                                  {" "}
                                  - ₹{suggestion.price.toFixed(2)}
                                </span>
                                <br />
                                <small>
                                  HSN: {suggestion.hsnCode || "N/A"}, GST:{" "}
                                  {suggestion.gstRate || 0}%
                                </small>
                              </div>
                            ))}
                          </div>
                        )}
                    </div>

                    {item.description && (
                      <div className="selected-item-details mb-2 p-2 bg-light border rounded">
                        <strong>{item.description}</strong>
                        {item.price && (
                          <small className="d-block">
                            Price: ₹{item.price}, GST: {item.gstRate || 0}%
                          </small>
                        )}
                      </div>
                    )}

                    <div className="row">
                      <div className="col-md-3">
                        <div className="form-group">
                          <label>Description*</label>
                          <input
                            type="text"
                            className="form-control mb-2"
                            placeholder="Description"
                            value={item.description || ""}
                            onChange={(e) =>
                              handleItemChange(idx, "description", e.target.value)
                            }
                            required
                          />
                        </div>
                      </div>
                      <div className="col-md-2">
                        <div className="form-group">
                          <label>Price*</label>
                          <input
                            type="number"
                            step="0.01"
                            className="form-control mb-2"
                            placeholder="Price"
                            value={item.price || ""}
                            onChange={(e) =>
                              handleItemChange(idx, "price", e.target.value)
                            }
                            required
                          />
                        </div>
                      </div>
                      <div className="col-md-2">
                        <div className="form-group">
                          <label>Quantity*</label>
                          <input
                            type="number"
                            className="form-control mb-2"
                            placeholder="Quantity"
                            value={item.quantity || ""}
                            onChange={(e) =>
                              handleItemChange(idx, "quantity", e.target.value)
                            }
                            required
                          />
                        </div>
                      </div>
                      <div className="col-md-2">
                        <div className="form-group">
                          <label>GST Rate (%)</label>
                          <input
                            type="number"
                            step="0.01"
                            className="form-control mb-2"
                            placeholder="GST Rate"
                            value={item.gstRate || "0"}
                            onChange={(e) =>
                              handleItemChange(idx, "gstRate", e.target.value)
                            }
                          />
                        </div>
                      </div>
                      <div className="col-md-2 d-flex align-items-end">
                        <button
                          onClick={() => removeItem(idx)}
                          className="btn btn-danger btn-block"
                          disabled={purchaseData.items.length === 1}
                        >
                          Remove
                        </button>
                      </div>
                    </div>
                  </div>
                ))}

                <div className="d-flex justify-content-between mb-3">
                  <button
                    onClick={addNewPurchaseItem}
                    className="btn btn-outline-primary"
                  >
                    Add Another Item
                  </button>
                  <div className="total-amount">
                    <strong>
                      Total Amount: ₹{calculateTotalAmount().toFixed(2)}
                    </strong>
                  </div>
                </div>
              </div>
              <div className="modal-footer">
                <button
                  onClick={() => {
                    setShowPurchaseModal(false);
                    resetPurchaseForm();
                  }}
                  className="btn btn-secondary"
                  disabled={isSubmitting}
                >
                  Cancel
                </button>
                <button
                  onClick={addPurchaseEntry}
                  className="btn btn-success"
                  disabled={!isPurchaseDataValid() || isSubmitting}
                >
                  {isSubmitting ? "Submitting..." : "Submit Purchase"}
                </button>
              </div>
            </div>
          </div>
        )}
      </div>
    </div>
  );
}<|MERGE_RESOLUTION|>--- conflicted
+++ resolved
@@ -814,17 +814,6 @@
                               >
                                 🗑️
                               </button>
-<<<<<<< HEAD
-
-=======
-                              <button
-                                onClick={() => toggleDetails(item._id)}
-                                className="btn btn-info btn-sm"
-                                disabled={isSubmitting}
-                              >
-                                👁️
-                              </button>
->>>>>>> 7babf68c
                             </>
                           )}
                         </div>
@@ -929,10 +918,6 @@
               )}
             </tbody>
           </table>
-<<<<<<< HEAD
-=======
-          {/* </table> */}
->>>>>>> 7babf68c
 
           {filteredItems.length > 0 && (
             <div className="d-flex justify-content-center gap-3 mt-2">
@@ -1121,7 +1106,6 @@
                             ))}
                       </select>
                     </div>
-<<<<<<< HEAD
 
                     <div className="form-check mb-2">
                       <input
@@ -1140,34 +1124,11 @@
                         Discount Available
                       </label>
                     </div>
-=======
->>>>>>> 7babf68c
 
                     <div className="form-check mb-2">
                       <input
                         type="checkbox"
                         className="form-check-input"
-<<<<<<< HEAD
-=======
-                        id="discountAvailable"
-                        checked={formData.discountAvailable}
-                        onChange={(e) =>
-                          setFormData({
-                            ...formData,
-                            discountAvailable: e.target.checked,
-                          })
-                        }
-                      />
-                      <label className="form-check-label" htmlFor="discountAvailable">
-                        Discount Available
-                      </label>
-                    </div>
-
-                    <div className="form-check mb-2">
-                      <input
-                        type="checkbox"
-                        className="form-check-input"
->>>>>>> 7babf68c
                         id="dynamicPricing"
                         checked={formData.dynamicPricing}
                         onChange={(e) =>
