--- conflicted
+++ resolved
@@ -1771,136 +1771,7 @@
                     )}
                   </div>
                 </div>
-<<<<<<< HEAD
-                {/* Unit Management Section */}
-                <div className="col-12 mt-3 pt-3 border-top">
-                  <h5>Pricing & Units</h5>
-                  <div className="row">
-                    <div className="col-md-6">
-                      <label>Buying Price (per Base Unit) <span className="text-danger">*</span></label>
-                      <input
-                        type="number" step="0.01" className="form-control mb-2"
-                        placeholder="Buying Price" name="buyingPrice"
-                        value={formData.buyingPrice} // Direct
-                        onChange={(e) => setFormData(prev => ({ ...prev, buyingPrice: e.target.value }))} // Direct
-                      />
-                    </div>
-                    <div className="col-md-6">
-                      <label>Selling Price (per Base Unit) <span className="text-danger">*</span></label>
-                      <input
-                        type="number" step="0.01" className="form-control mb-2"
-                        placeholder="Selling Price" name="sellingPrice"
-                        value={formData.sellingPrice} // Direct
-                         onChange={(e) => setFormData(prev => ({ ...prev, sellingprice: e.target.value }))}
-                        required
-                      />
-                    </div>
-                  </div>
-
-                  <div className="table-responsive">
-                    <table className="table table-sm">
-                      <thead>
-                        <tr>
-                          <th>Unit Name</th>
-                          <th>Conversion Factor (to Base)</th>
-                          <th>Is Base Unit?</th>
-                          <th>Action</th>
-                        </tr>
-                      </thead>
-                      <tbody>
-                        {formData.units.map((unit, index) => (
-                          <tr key={index}>
-                            <td>
-                              <input
-                                type="text" className="form-control form-control-sm"
-                                value={unit.name}
-                                onChange={(e) => {
-                                  const newUnits = [...formData.units];
-                                  newUnits[index].name = e.target.value;
-                                  // If this was the base unit, update the pricing object too
-                                  if (unit.isBaseUnit) { // Update baseUnit directly on formData
-                                    setFormData(prev => ({ ...prev, units: newUnits, baseUnit: e.target.value }));
-                                  } else {
-                                    setFormData(prev => ({ ...prev, units: newUnits }));
-                                  }
-                                }}
-                              />
-                            </td>
-                            <td>
-                              <input
-                                type="number" step="any" className="form-control form-control-sm"
-                                value={unit.conversionFactor}
-                                disabled={unit.isBaseUnit}
-                                onChange={(e) => {
-                                  const newUnits = [...formData.units];
-                                  newUnits[index].conversionFactor = parseFloat(e.target.value) || 0;
-                                  setFormData(prev => ({ ...prev, units: newUnits }));
-                                }}
-                              />
-                            </td>
-                            <td className="text-center align-middle">
-                              <input
-                                type="radio" className="form-check-input"
-                                name="isBaseUnit"
-                                checked={unit.isBaseUnit}
-                                onChange={() => {
-                                  const newUnits = formData.units.map((u, i) => {
-                                    const isThisOne = i === index;
-                                    return {
-                                      ...u,
-                                      isBaseUnit: isThisOne,
-                                      conversionFactor: isThisOne ? 1 : u.conversionFactor,
-                                    };
-                                  });
-                                  const newBaseUnitName = newUnits[index].name;
-                                  setFormData(prev => ({
-                                    ...prev,
-                                    units: newUnits, // Update baseUnit directly on formData
-                                    baseUnit: newBaseUnitName
-                                  }));
-                                }}
-                              />
-                            </td>
-                            <td>
-                              <Button
-                                variant="danger" size="sm"
-                                onClick={() => {
-                                  if (formData.units.length > 1) {
-                                    const newUnits = formData.units.filter((_, i) => i !== index);
-                                    // If the deleted unit was the base unit, make the first one the new base
-                                    if (unit.isBaseUnit) {
-                                      newUnits[0].isBaseUnit = true;
-                                      newUnits[0].conversionFactor = 1;
-                                      const newBaseUnitName = newUnits[0].name; // Update baseUnit directly on formData
-                                      setFormData(prev => ({ ...prev, units: newUnits, baseUnit: newBaseUnitName }));
-                                    } else {
-                                      setFormData(prev => ({ ...prev, units: newUnits }));
-                                    }
-                                  }
-                                }}
-                                disabled={formData.units.length <= 1}
-                              >
-                                <Trash />
-                              </Button>
-                            </td>
-                          </tr>
-                        ))}
-                      </tbody>
-                    </table>
-                  </div>
-                  <Button
-                    variant="outline-primary" size="sm"
-                    onClick={() => {
-                      const newUnits = [...formData.units, { name: '', conversionFactor: 1, isBaseUnit: false }];
-                      setFormData(prev => ({ ...prev, units: newUnits }));
-                    }}
-                  >
-                    + Add Unit
-                  </Button>
-                </div>
-=======
                 {renderUnitManagement()}
->>>>>>> 871eea39
               </div>
             </>
           </ReusableModal>
