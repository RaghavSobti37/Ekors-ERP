--- conflicted
+++ resolved
@@ -5,12 +5,9 @@
 import { useAuth } from "../context/AuthContext";
 import { useNavigate } from "react-router-dom";
 import ItemSearchComponent from "../components/ItemSearch";
-<<<<<<< HEAD
 import "../css/Quotation.css";
-=======
 import "../css/Items.css";
 
->>>>>>> 606cddec
 import {
   PDFViewer,
   PDFDownloadLink,
@@ -1044,13 +1041,8 @@
             setCurrentQuotation(null);
             resetForm();
           }}
-<<<<<<< HEAD
           dialogClassName="custom-modal"
           centered
-=======
-
-          dialogClassName="modal-fullscreen"
->>>>>>> 606cddec
         >
           <Modal.Header closeButton style={{ borderBottom: '1px solid #dee2e6' }}>
             <Modal.Title>
@@ -1228,12 +1220,8 @@
         <Modal
           show={showTicketModal}
           onHide={() => setShowTicketModal(false)}
-<<<<<<< HEAD
           dialogClassName="custom-modal"
           centered
-=======
-          dialogClassName="modal-fullscreen"
->>>>>>> 606cddec
         >
           <Modal.Header closeButton style={{ borderBottom: '1px solid #dee2e6' }}>
             <Modal.Title>Create Ticket from Quotation</Modal.Title>
