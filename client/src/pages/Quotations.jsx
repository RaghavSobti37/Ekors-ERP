--- conflicted
+++ resolved
@@ -98,8 +98,6 @@
   const day = String(date.getDate()).padStart(2, "0");
   return `${year}-${month}-${day}`;
 };
-
-// ... (keep all the imports and other code the same until GoodsTable component)
 
 const GoodsTable = ({
   goods,
@@ -207,10 +205,6 @@
             </tr>
           ))}
         </tbody>
-<<<<<<< HEAD
-=======
-
->>>>>>> 361c8acc
       </Table>
 
       {isEditing && (
@@ -250,8 +244,8 @@
   const [currentPage, setCurrentPage] = useState(1);
   const [itemsPerPage] = useState(4);
   const [sortConfig, setSortConfig] = useState({
-    key: null,
-    direction: "ascending",
+    key: "date", // Default sort key to 'date'
+    direction: "descending", // Default sort direction to 'descending' (newest first)
   });
   const [searchTerm, setSearchTerm] = useState("");
   const [showPdfModal, setShowPdfModal] = useState(false);
@@ -259,6 +253,7 @@
   const { user, loading } = useAuth();
   const navigate = useNavigate();
 
+
   const getAuthToken = () => {
     try {
       const userData = JSON.parse(localStorage.getItem("erp-user"));
@@ -274,7 +269,7 @@
 
   const generateQuotationNumber = () => {
     const now = new Date();
-    const year = now.getFullYear();
+    const year = now.getFullYear().toString().slice(-2);
     const month = String(now.getMonth() + 1).padStart(2, "0");
     const day = String(now.getDate()).padStart(2, "0");
     const hours = String(now.getHours()).padStart(2, "0");
@@ -420,9 +415,9 @@
   const totalPages = Math.ceil(filteredQuotations.length / itemsPerPage);
 
   const requestSort = (key) => {
-    let direction = "ascending";
-    if (sortConfig.key === key && sortConfig.direction === "ascending") {
-      direction = "descending";
+    let direction = "descending";
+    if (sortConfig.key === key && sortConfig.direction === "descending") {
+      direction = "ascending";
     }
     setSortConfig({ key, direction });
   };
@@ -703,7 +698,7 @@
     } catch (error) {
       console.error("Error generating ticket number:", error);
       const now = new Date();
-     const year = now.getFullYear();
+     const year = now.getFullYear().toString().slice(-2);
       const month = String(now.getMonth() + 1).padStart(2, "0");
       const day = String(now.getDate()).padStart(2, "0");
       const hours = String(now.getHours()).padStart(2, "0");
@@ -839,10 +834,10 @@
   const handleEdit = (quotation) => {
     setCurrentQuotation(quotation);
     // Ensure orderIssuedBy has the necessary fields, or provide fallbacks
-    const orderIssuedById = quotation.orderIssuedBy?._id || "";
-    // const orderIssuedByName = quotation.orderIssuedBy
-    //   ? `${quotation.orderIssuedBy.firstname || ''} ${quotation.orderIssuedBy.lastname || ''}`.trim()
-    //   : "N/A";
+    // If quotation.orderIssuedBy exists and has an _id, use it.
+    // Otherwise, set to null to avoid sending an empty string "" for an ObjectId,
+    // which can cause backend validation/cast errors.
+    const orderIssuedById = quotation.orderIssuedBy?._id || null;
 
     setQuotationData({
       date: formatDateForInput(quotation.date),
@@ -882,11 +877,7 @@
       ...initialQuotationData,
       referenceNumber: generateQuotationNumber(),
       orderIssuedBy: user.id,
-<<<<<<< HEAD
       client: { ...initialQuotationData.client, _id: null }, // Ensure client _id is null for new
-=======
-      client: { ...initialQuotationData.client, _id: null } // Ensure client _id is null for new
->>>>>>> 361c8acc
     });
     setSelectedClientIdForForm(null);
     setFormValidated(false); // Reset validation state for new form
@@ -899,7 +890,6 @@
       return;
     }
 
-<<<<<<< HEAD
     const confirmDelete = window.confirm(
       `Are you sure you want to delete quotation ${quotation.referenceNumber}? This action cannot be undone.`
     );
@@ -932,43 +922,6 @@
       console.error("Error deleting quotation:", error);
       let errorMessage = "Failed to delete quotation. Please try again.";
 
-=======
-  const handleDeleteQuotation = async (quotation) => {
-    if (!quotation || !quotation._id) {
-      setError("Invalid quotation selected for deletion.");
-      return;
-    }
-
-    const confirmDelete = window.confirm(
-      `Are you sure you want to delete quotation ${quotation.referenceNumber}? This action cannot be undone.`
-    );
-
-    if (!confirmDelete) return;
-
-    setIsLoading(true);
-    setError(null);
-
-    try {
-      const token = getAuthToken();
-      if (!token) throw new Error("No authentication token found");
-
-      await axios.delete(`http://localhost:3000/api/quotations/${quotation._id}`, {
-        headers: {
-          Authorization: `Bearer ${token}`,
-        },
-      });
-
-      // ✅ Success actions
-      setError(null);
-      setCurrentQuotation(null);
-      setShowModal(false);
-      resetForm(); // Reset form if used in UI
-      fetchQuotations(); // Refresh data
-    } catch (error) {
-      console.error("Error deleting quotation:", error);
-      let errorMessage = "Failed to delete quotation. Please try again.";
-
->>>>>>> 361c8acc
       if (error.response) {
         if (error.response.status === 401) {
           navigate("/login", { state: { from: "/quotations" } });
@@ -977,12 +930,8 @@
         }
         errorMessage = error.response.data.message || errorMessage;
       } else if (error.request) {
-<<<<<<< HEAD
         errorMessage =
           "No response from server. Check your network connection.";
-=======
-        errorMessage = "No response from server. Check your network connection.";
->>>>>>> 361c8acc
       }
 
       setError(errorMessage);
@@ -1134,10 +1083,6 @@
                       >
                         🗑️
                       </Button>
-<<<<<<< HEAD
-=======
-
->>>>>>> 361c8acc
                     </div>
                   </td>
                 </tr>
@@ -1211,73 +1156,39 @@
         >
           {/* Updated Modal Header with same styling as CreateTicketModal */}
           <Modal.Header
-            closeButton
-            onHide={() => {
-              setShowModal(false);
-              setCurrentQuotation(null);
-              resetForm();
-            }}
-            style={{
-              borderBottom: '1px solid #dee2e6',
-              padding: '1rem',
-              flexShrink: 0 // Prevent header from shrinking
-            }}
-          >
-            <Modal.Title>
-              {currentQuotation
-                ? `Edit Quotation - ${quotationData.referenceNumber}`
-                : `Create New Quotation - ${quotationData.referenceNumber}`}
-            </Modal.Title>
-          </Modal.Header>
-
-          <div style={{
-            position: 'fixed',
-            top: '50%',
-            left: '50%',
-            transform: 'translate(-50%, -50%)',
-            width: '95vw',
-            height: '95vh',
-            maxWidth: 'none',
-            margin: 0,
-            padding: 0,
-            backgroundColor: 'white',
-            border: '1px solid #dee2e6',
-            borderRadius: '0.3rem',
-            boxShadow: '0 0.5rem 1rem rgba(0, 0, 0, 0.15)',
-            zIndex: 1050,
-            display: showModal ? 'flex' : 'none',
-            flexDirection: 'column',
-            overflow: 'hidden'
-          }}>
-            {(() => {
-<<<<<<< HEAD
-              let orderIssuedByNameDisplay = "N/A";
-              if (currentQuotation && currentQuotation.orderIssuedBy) {
-                // When editing, use populated data from currentQuotation
-                orderIssuedByNameDisplay =
-                  `${currentQuotation.orderIssuedBy.firstname || ""} ${
-                    currentQuotation.orderIssuedBy.lastname || ""
-                  }`.trim() || "Details unavailable";
-              } else if (!currentQuotation && user) {
-                // When creating, use logged-in user's data from AuthContext
-                orderIssuedByNameDisplay =
-                  `${user.firstname || ""} ${user.lastname || ""}`.trim() ||
-                  "Logged-in user";
-              }
-
-              // This block is for variable declaration, actual usage is in the Form.Control below
-=======
-              let orderIssuedByNameDisplay = 'N/A';
-              if (currentQuotation && currentQuotation.orderIssuedBy) {
-                orderIssuedByNameDisplay = `${currentQuotation.orderIssuedBy.firstname || ''} ${currentQuotation.orderIssuedBy.lastname || ''}`.trim() || 'Details unavailable';
-              } else if (!currentQuotation && user) {
-                orderIssuedByNameDisplay = `${user.firstname || ''} ${user.lastname || ''}`.trim() || 'Logged-in user';
-              }
->>>>>>> 361c8acc
-              return null;
-            })()}
-
-            <Form noValidate validated={formValidated} onSubmit={handleSubmit} style={{ display: 'flex', flexDirection: 'column', height: '100%' }}>
+    closeButton
+    onHide={() => {
+      setShowModal(false);
+      setCurrentQuotation(null);
+      resetForm();
+    }}
+    style={{
+      borderBottom: '1px solid #dee2e6',
+      padding: '1rem',
+      flexShrink: 0 // Prevent header from shrinking
+    }}
+  >
+    <Modal.Title>
+      {currentQuotation
+        ? `Edit Quotation - ${quotationData.referenceNumber}`
+        : `Create New Quotation - ${quotationData.referenceNumber}`}
+      <br />
+    </Modal.Title>
+  </Modal.Header>          
+            {/* The div with fullScreenModalStyle and the unused IIFE were removed.
+                The Form is now a direct child of Modal's content area.
+                Its style is adjusted to correctly fill space and manage layout. */}
+            <Form 
+              noValidate 
+              validated={formValidated} 
+              onSubmit={handleSubmit} 
+              style={{ 
+                display: 'flex', 
+                flexDirection: 'column', 
+                flexGrow: 1, // Make form take available vertical space
+                overflow: 'hidden' // Prevent form itself from scrolling; Modal.Body will scroll
+              }}
+            >
               <Modal.Body style={{
                 flexGrow: 1,
                 overflowY: 'auto',
@@ -1319,45 +1230,6 @@
                   </Form.Group>
                 </div>
 
-                <div className="row">
-                  <Form.Group className="mb-3 col-md-4">
-                    <Form.Label>
-                      Order Issued By <span className="text-danger">*</span>
-                    </Form.Label>
-                    {(() => {
-                      let nameToShow = "Loading...";
-                      if (currentQuotation && currentQuotation.orderIssuedBy) {
-                        nameToShow = `${
-                          currentQuotation.orderIssuedBy.firstname || ""
-                        } ${
-                          currentQuotation.orderIssuedBy.lastname || ""
-                        }`.trim();
-                      } else if (!currentQuotation && user) {
-                        nameToShow = `${user.firstname || ""} ${
-                          user.lastname || ""
-                        }`.trim();
-                      }
-                      return (
-                        <Form.Control
-                          required
-                          type="text"
-<<<<<<< HEAD
-                          name="orderIssuedBy" // Name matches the ID field in quotationData
-                          value={nameToShow || "N/A"} // Display the derived name
-                          readOnly // Make the field non-editable
-                          onChange={handleInputChange} // Kept for consistency, but readOnly prevents user changes
-=======
-                          name="orderIssuedBy"
-                          value={nameToShow || 'N/A'}
-                          readOnly
-                          onChange={handleInputChange}
->>>>>>> 361c8acc
-                        />
-                      );
-                    })()}
-                  </Form.Group>
-                </div>
-
                 <h5>Client Details</h5>
                 <ClientSearchComponent
                   onClientSelect={handleClientSelect}
@@ -1373,11 +1245,7 @@
                       setSelectedClientIdForForm(null);
                       setQuotationData((prev) => ({
                         ...prev,
-<<<<<<< HEAD
                         client: { ...initialQuotationData.client, _id: null },
-=======
-                        client: { ...initialQuotationData.client, _id: null }
->>>>>>> 361c8acc
                       }));
                     }}
                   >
@@ -1507,7 +1375,6 @@
                 </Button>
               </Modal.Footer>
             </Form>
-          </div>
         </Modal>
 
         {/* Create Ticket Modal */}
