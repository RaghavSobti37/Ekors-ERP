--- conflicted
+++ resolved
@@ -5,12 +5,9 @@
 import { useAuth } from "../context/AuthContext";
 import { useNavigate } from "react-router-dom";
 import ItemSearchComponent from "../components/ItemSearch";
-<<<<<<< HEAD
 import QuotationPDF from "../components/QuotationPDF";
 import CreateTicketModal from "../components/CreateTicketModal";
-=======
 import "../css/Quotation.css";
->>>>>>> 466ee5f0
 import "../css/Items.css";
 
 import {
@@ -23,8 +20,6 @@
   StyleSheet,
 } from "@react-pdf/renderer";
 
-<<<<<<< HEAD
-=======
 const fullScreenModalStyle = {
   position: 'fixed',
   top: '50%',
@@ -178,7 +173,6 @@
   </Document>
 );
 
->>>>>>> 466ee5f0
 const formatDateForInput = (dateString) => {
   if (!dateString) return "";
   const date = new Date(dateString);
@@ -1218,169 +1212,12 @@
         <CreateTicketModal
           show={showTicketModal}
           onHide={() => setShowTicketModal(false)}
-<<<<<<< HEAD
           ticketData={ticketData}
           setTicketData={setTicketData}
           handleTicketSubmit={handleTicketSubmit}
           isLoading={isLoading}
           error={error}
         />
-=======
-          dialogClassName="custom-modal"
-          centered
-        >
-          <Modal.Header closeButton style={{ borderBottom: '1px solid #dee2e6' }}>
-            <Modal.Title>Create Ticket from Quotation</Modal.Title>
-          </Modal.Header>
-          <div style={fullScreenModalStyle}>
-            <Form onSubmit={handleTicketSubmit}>
-              <Modal.Body>
-                <div className="row">
-                  <Form.Group className="mb-3 col-md-6">
-                    <Form.Label>Company Name*</Form.Label>
-                    <Form.Control
-                      required
-                      type="text"
-                      value={ticketData.companyName}
-                      onChange={(e) =>
-                        setTicketData({
-                          ...ticketData,
-                          companyName: e.target.value,
-                        })
-                      }
-                    />
-                  </Form.Group>
-                  <Form.Group className="mb-3 col-md-6">
-                    <Form.Label>Ticket Number</Form.Label>
-                    <Form.Control
-                      type="text"
-                      value={ticketData.ticketNumber}
-                      readOnly={true}
-                      disabled={true}
-                    />
-                    <Form.Text className="text-muted">
-                      Auto-generated unique ticket number
-                    </Form.Text>
-                  </Form.Group>
-                  <Form.Group className="mb-3 col-md-6">
-                    <Form.Label>Quotation Number*</Form.Label>
-                    <Form.Control
-                      required
-                      type="text"
-                      value={ticketData.quotationNumber}
-                      readOnly
-                      disabled
-                    />
-                    <Form.Text className="text-muted">
-                      Auto-generated unique quotation reference number
-                    </Form.Text>
-                  </Form.Group>
-                </div>
-
-                <div className="row">
-                  <Form.Group className="mb-3 col-md-6">
-                    <Form.Label>Billing Address*</Form.Label>
-                    <Form.Control
-                      required
-                      as="textarea"
-                      rows={3}
-                      value={ticketData.billingAddress}
-                      onChange={(e) =>
-                        setTicketData({
-                          ...ticketData,
-                          billingAddress: e.target.value,
-                        })
-                      }
-                    />
-                  </Form.Group>
-                  <Form.Group className="mb-3 col-md-6">
-                    <Form.Label>Shipping Address*</Form.Label>
-                    <Form.Control
-                      required
-                      as="textarea"
-                      rows={3}
-                      value={ticketData.shippingAddress}
-                      onChange={(e) =>
-                        setTicketData({
-                          ...ticketData,
-                          shippingAddress: e.target.value,
-                        })
-                      }
-                    />
-                  </Form.Group>
-                </div>
-
-                <h5 className="mt-4">Goods Details</h5>
-                <div className="table-responsive">
-                  <Table bordered className="mb-3">
-                    <thead>
-                      <tr>
-                        <th>Sr No.</th>
-                        <th>Description</th>
-                        <th>HSN/SAC</th>
-                        <th>Qty</th>
-                        <th>Price</th>
-                        <th>Amount</th>
-                      </tr>
-                    </thead>
-                    <tbody>
-                      {ticketData.goods.map((item, index) => (
-                        <tr key={index}>
-                          <td>{item.srNo}</td>
-                          <td>{item.description}</td>
-                          <td>{item.hsnSacCode}</td>
-                          <td>{item.quantity}</td>
-                          <td>₹{item.price.toFixed(2)}</td>
-                          <td>₹{item.amount.toFixed(2)}</td>
-                        </tr>
-                      ))}
-                    </tbody>
-                  </Table>
-                </div>
-
-                <div className="bg-light p-3 rounded">
-                  <div className="row">
-                    <div className="col-md-4">
-                      <p>
-                        Total Quantity:{" "}
-                        <strong>{ticketData.totalQuantity}</strong>
-                      </p>
-                    </div>
-                    <div className="col-md-4">
-                      <p>
-                        Total Amount:{" "}
-                        <strong>₹{ticketData.totalAmount.toFixed(2)}</strong>
-                      </p>
-                    </div>
-                    <div className="col-md-4">
-                      <p>
-                        GST (18%):{" "}
-                        <strong>₹{ticketData.gstAmount.toFixed(2)}</strong>
-                      </p>
-                    </div>
-                  </div>
-                  <div className="row">
-                    <div className="col-md-12">
-                      <h5>Grand Total: ₹{ticketData.grandTotal.toFixed(2)}</h5>
-                    </div>
-                  </div>
-                </div>
-              </Modal.Body>
-              <Modal.Footer>
-                <Button
-                  variant="secondary"
-                  onClick={() => setShowTicketModal(false)}
-                >
-                  Cancel
-                </Button>
-                <Button variant="primary" type="submit">
-                  Create Ticket
-                </Button>
-              </Modal.Footer>
-            </Form>
-          </div>
-        </Modal>
->>>>>>> 466ee5f0
 
         {/* PDF View Modal */}
         <Modal
