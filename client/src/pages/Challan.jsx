import React, { useState, useEffect } from "react";
import Navbar from "../components/Navbar";
import "../css/Challan.css";
import Pagination from '../components/Pagination';
import axios from "axios";

const API_URL = "http://localhost:3000/api/challans";

export default function Challan() {
  const [showPopup, setShowPopup] = useState(false);
  const [formData, setFormData] = useState({
    companyName: "",
    phone: "",
    email: "",
    totalBilling: "",
    billNumber: "",
    media: null,
  });
  const [challanData, setChallanData] = useState([]);
  const [viewMode, setViewMode] = useState(false);
  const [editMode, setEditMode] = useState(false);
  const [editId, setEditId] = useState(null);
  const [viewData, setViewData] = useState(null);
  const [loading, setLoading] = useState(false);
  const [error, setError] = useState(null);
  const [currentPage, setCurrentPage] = useState(1);
  const [totalPages, setTotalPages] = useState(1);
  const [notification, setNotification] = useState(null);
  const [documentPreview, setDocumentPreview] = useState(null);

  // Show notification
  const showNotification = (message, isSuccess = true) => {
    setNotification({ message, isSuccess });
    setTimeout(() => setNotification(null), 2000);
  };

  // Fetch all challans on component mount
  useEffect(() => {
    fetchChallans();
  }, []);

  const fetchChallans = async () => {
    try {
      setLoading(true);
      const response = await axios.get(API_URL);
      setChallanData(response.data);
      setTotalPages(Math.ceil(response.data.length / 10));
      setError(null);
    } catch (err) {
      console.error("Error fetching challans:", err);
      setError("Failed to load challans. Please try again.");
    } finally {
      setLoading(false);
    }
  };

  const handleDelete = async (id) => {
    if (window.confirm("Are you sure you want to delete this challan?")) {
      try {
        setLoading(true);
        await axios.delete(`${API_URL}/${id}`);
        showNotification("Challan deleted successfully!");
        fetchChallans();
      } catch (err) {
        console.error("Error deleting challan:", err);
        setError("Failed to delete challan. Please try again.");
      } finally {
        setLoading(false);
      }
    }
  };

  const handleInputChange = (e) => {
    const { name, value } = e.target;
    setFormData((prev) => ({
      ...prev,
      [name]: value,
    }));
  };

  const handleFileChange = (e) => {
    setFormData((prev) => ({
      ...prev,
      media: e.target.files[0], // Store single file
    }));
  };

  const handleSubmit = async (e) => {
    e.preventDefault();
    setLoading(true);
    setError(null);

    try {
      const submitData = new FormData();
      submitData.append("companyName", formData.companyName);
      submitData.append("phone", formData.phone);
      submitData.append("email", formData.email);
      submitData.append("totalBilling", formData.totalBilling);
      submitData.append("billNumber", formData.billNumber || "");

      if (formData.media) {
        submitData.append("media", formData.media);
      }

      let response;
      if (editMode && editId) {
        response = await axios.put(`${API_URL}/${editId}`, submitData, {
          headers: {
            'Content-Type': 'multipart/form-data'
          }
        });
        showNotification("Challan updated successfully!");
      } else {
        response = await axios.post(API_URL, submitData, {
          headers: {
            'Content-Type': 'multipart/form-data'
          }
        });
        showNotification("Challan submitted successfully!");
      }

      fetchChallans();
      resetForm();
    } catch (err) {
      console.error("Error submitting challan:", err);
      setError(err.response?.data?.error || "Failed to submit challan. Please try again.");
    } finally {
      setLoading(false);
    }
  };

  const resetForm = () => {
    setShowPopup(false);
    setViewMode(false);
    setEditMode(false);
    setEditId(null);
    setViewData(null);
    setDocumentPreview(null);
    setFormData({
      companyName: "",
      phone: "",
      email: "",
      totalBilling: "",
      billNumber: "",
      media: null,
    });
  };

  const openViewPopup = async (challan) => {
    try {
      setLoading(true);
      const response = await axios.get(`${API_URL}/${challan._id}`);
      setViewData(response.data);
      setViewMode(true);
      setEditMode(false);
      setShowPopup(true);
    } catch (err) {
      console.error("Error fetching challan details:", err);
      setError("Failed to fetch challan details");
    } finally {
      setLoading(false);
    }
  };

  const openEditPopup = async (challan) => {
    try {
      setLoading(true);
      const response = await axios.get(`${API_URL}/${challan._id}`);
      const challanData = response.data;

      setFormData({
        companyName: challanData.companyName,
        phone: challanData.phone,
        email: challanData.email,
        totalBilling: challanData.totalBilling,
        billNumber: challanData.billNumber || "",
        media: null,
      });

      setEditId(challan._id);
      setEditMode(true);
      setViewMode(false);
      setShowPopup(true);
    } catch (err) {
      console.error("Error fetching challan details for edit:", err);
      setError("Failed to fetch challan details for editing");
    } finally {
      setLoading(false);
    }
  };

  const previewDocument = async (challanId) => {
    try {
      setLoading(true);
      const response = await axios.get(`${API_URL}/${challanId}/document`, {
        responseType: 'blob'
      });
      
      const blob = new Blob([response.data], { type: response.headers['content-type'] });
      const url = window.URL.createObjectURL(blob);
      setDocumentPreview(url);
    } catch (err) {
      console.error("Error fetching document:", err);
      setError("Failed to load document");
    } finally {
      setLoading(false);
    }
  };

  const closePreview = () => {
    if (documentPreview) {
      window.URL.revokeObjectURL(documentPreview);
      setDocumentPreview(null);
    }
  };

  const renderForm = () => {
    return (
      <form onSubmit={handleSubmit} className="fullscreen-form">
        <div className="form-content">
          <div className="form-group">
            <label htmlFor="companyName">Company Name</label>
            <input
              id="companyName"
              type="text"
              name="companyName"
              placeholder="COMPANY NAME"
              value={viewMode ? viewData.companyName : formData.companyName}
              onChange={handleInputChange}
              readOnly={viewMode}
              required
            />
          </div>

          <div className="form-group">
            <label htmlFor="phone">Phone</label>
            <input
              id="phone"
              type="text"
              name="phone"
              placeholder="PHONE"
              value={viewMode ? viewData.phone : formData.phone}
              onChange={handleInputChange}
              readOnly={viewMode}
              required
            />
          </div>

          <div className="form-group">
            <label htmlFor="email">Email</label>
            <input
              id="email"
              type="email"
              name="email"
              placeholder="EMAIL ID"
              value={viewMode ? viewData.email : formData.email}
              onChange={handleInputChange}
              readOnly={viewMode}
              required
            />
          </div>

          <div className="form-group">
            <label htmlFor="totalBilling">Total Billing</label>
            <input
              id="totalBilling"
              type="text"
              name="totalBilling"
              placeholder="TOTAL BILLING"
              value={viewMode ? viewData.totalBilling : formData.totalBilling}
              onChange={handleInputChange}
              readOnly={viewMode}
              required
            />
          </div>

          <div className="form-group">
            <label htmlFor="billNumber">Bill Number</label>
            <input
              id="billNumber"
              type="text"
              name="billNumber"
              placeholder="BILL NUMBER (NOT REQUIRED UNTIL CLOSING)"
              value={viewMode ? (viewData.billNumber || "") : formData.billNumber}
              onChange={handleInputChange}
              readOnly={viewMode}
            />
          </div>

          {viewMode ? (
            <div className="form-group">
              <label>Document</label>
              <div className="document-list">
                {viewData.document ? (
                  <div className="document-item">
                    <span className="document-name">{viewData.document.originalName}</span>
                    <button
                      type="button"
                      className="view-document-btn"
                      onClick={() => previewDocument(viewData._id)}
                    >
                      View Document
                    </button>
                  </div>
                ) : (
                  <p>No document uploaded</p>
                )}
              </div>
            </div>
          ) : (
            <div className="form-group file-input-container">
              <label htmlFor="mediaUpload">
<<<<<<< HEAD
                Upload Document {!editMode && "*"}
=======
                Upload Documents {!editMode && "*"}
>>>>>>> b7888fed
              </label>
              <input
                id="mediaUpload"
                type="file"
                name="media"
                accept="image/*,application/pdf"
                onChange={handleFileChange}
                required={!editMode && !formData.media}
              />
              
              {formData.media && (
                <div className="uploaded-files">
                  <p>Selected file: {formData.media.name}</p>
                </div>
              )}
              
              {editMode && viewData?.document && (
                <div className="uploaded-files">
                  <p>Current file: {viewData.document.originalName}</p>
                  <p className="note">Upload a new file to replace the existing one</p>
                </div>
              )}
            </div>
          )}

          <div className="form-actions">
            {!viewMode && (
              <button type="submit" className="submit-btn" disabled={loading}>
                {loading ? "Processing..." : (editMode ? "UPDATE" : "SUBMIT")}
              </button>
            )}

            <button
              type="button"
              className="cancel-btn"
              onClick={resetForm}
            >
              CANCEL
            </button>
          </div>

          {error && <div className="error-message">{error}</div>}
        </div>
      </form>
    );
  };

  return (
    <div>
      <Navbar />
      <div className="challan-container">
        {notification && (
          <div className={`notification ${notification.isSuccess ? 'success' : 'error'}`}>
            {notification.message}
          </div>
        )}
        
        <div className="challan-header">
          <h2>Challan Records</h2>
          <button
            className="create-challan-btn"
            onClick={() => {
              resetForm();
              setShowPopup(true);
            }}
          >
            + Create Challan
          </button>
        </div>

        {loading && !showPopup && <div className="loading">Loading...</div>}
        {error && !showPopup && <div className="error-message">{error}</div>}

        <table className="challan-table">
          <thead>
            <tr>
              <th>Company Name</th>
              <th>Total Bill (₹)</th>
              <th>Actions</th>
            </tr>
          </thead>
          <tbody>
            {challanData.length === 0 && !loading ? (
              <tr>
                <td colSpan="3" className="no-data">No challans found</td>
              </tr>
            ) : (
              challanData.map((challan) => (
                <tr key={challan._id}>
                  <td>{challan.companyName}</td>
                  <td>{challan.totalBilling}</td>
                  <td>
                    <div className="action-buttons">
                      <button
                        className="view-btn"
                        onClick={() => openViewPopup(challan)}
                      >
                        👁️
                      </button>
                      <button
                        className="edit-btn"
                        onClick={() => openEditPopup(challan)}
                      >
                        ✏️
                      </button>
                      <button
                        className="delete-btn"
                        onClick={() => handleDelete(challan._id)}
                      >
                        🗑️
                      </button>
                    </div>
                  </td>
                </tr>
              ))
            )}
          </tbody>
        </table>

        {showPopup && (
          <div className="popup-overlay" onClick={resetForm}>
            <div className="popup-form ninety-five-percent" onClick={(e) => e.stopPropagation()}>
              <div className="popup-header">
                <h3>{viewMode ? "View Challan" : (editMode ? "Edit Challan" : "Create New Challan")}</h3>
                <button
                  className="close-btn"
                  onClick={resetForm}
                >
                  ✖
                </button>
              </div>
              {renderForm()}
            </div>
          </div>
        )}

        {documentPreview && (
          <div className="document-preview-overlay" onClick={closePreview}>
            <div className="document-preview-container" onClick={(e) => e.stopPropagation()}>
              <button className="close-preview-btn" onClick={closePreview}>✖</button>
              {documentPreview.type?.includes('pdf') || documentPreview.includes('pdf') ? (
                <iframe 
                  src={documentPreview} 
                  title="Document Preview" 
                  className="document-preview"
                />
              ) : (
                <img 
                  src={documentPreview} 
                  alt="Document Preview" 
                  className="document-preview"
                />
              )}
            </div>
          </div>
        )}

        <Pagination
          currentPage={currentPage}
          totalPages={totalPages}
          onPageChange={(page) => {
            if (page >= 1 && page <= totalPages) setCurrentPage(page);
          }}
        />
      </div>
    </div>
  );
}<|MERGE_RESOLUTION|>--- conflicted
+++ resolved
@@ -310,11 +310,7 @@
           ) : (
             <div className="form-group file-input-container">
               <label htmlFor="mediaUpload">
-<<<<<<< HEAD
-                Upload Document {!editMode && "*"}
-=======
                 Upload Documents {!editMode && "*"}
->>>>>>> b7888fed
               </label>
               <input
                 id="mediaUpload"
