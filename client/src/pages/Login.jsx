--- conflicted
+++ resolved
@@ -30,30 +30,6 @@
   };
 
   return (
-<<<<<<< HEAD
-    <div className="container-fluid vh-100 p-0">
-      <LoadingSpinner show={isSubmitting} /> {/* Show spinner during form submission */}
-      <div className="row g-0 h-100">
-        {/* Left Description Section */}
-        <div
-          className="col-md-6 col-lg-7 d-none d-md-flex flex-column justify-content-center align-items-center p-5"
-          style={{
-            background: "var(--primary-color)",
-            color: "var(--light-color)",
-          }}
-        >
-          <div className="text-center w-100" style={{ maxWidth: "600px" }}>
-            <img
-              src="/logo.png"
-              alt="Logo"
-              style={{
-                width: "100px",
-                marginBottom: "2rem",
-                filter: "brightness(0) invert(1)",
-              }}
-            />
-            <h1 className="mb-4 fw-bold">E-KORS Platform</h1>
-=======
     <div className="login-container">
       {/* Left Description Section - Hidden on mobile */}
       <div className="login-description-section">
@@ -64,7 +40,6 @@
             className="login-logo"
           />
           <h1 className="login-title">E-KORS Platform</h1>
->>>>>>> fa8c496c
 
           {/* Feature Grid */}
           <div className="feature-grid">
