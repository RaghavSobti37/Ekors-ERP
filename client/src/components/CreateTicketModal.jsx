--- conflicted
+++ resolved
@@ -1,7 +1,7 @@
+// c:/Users/Raghav Raj Sobti/Desktop/fresh/client/src/components/CreateTicketModal.jsx
 import React, { useState, useEffect } from "react";
 import { Modal, Button, Form, Table } from "react-bootstrap";
-// import apiClient from "../utils/apiClient"; // Not used directly in this version
-import axios from "axios"; // Import axios for the external API call
+import axios from "axios";
 
 const CreateTicketModal = ({
   show,
@@ -12,94 +12,38 @@
   isLoading,
   error,
 }) => {
-    // Define the company's reference state (e.g., based on a known pincode or configuration)
-  // For '201301' (Noida), the state is Uttar Pradesh.
   const COMPANY_REFERENCE_STATE = "UTTAR PRADESH";
   const [isFetchingAddress, setIsFetchingAddress] = useState(false);
-  // const [sameAsBilling, setSameAsBilling] = useState(false); // Replaced by ticketData.shippingSameAsBilling
-  const [isSameState, setIsSameState] = useState(true); // Local UI state for tax display
-
-  // Full screen modal style
+
   const fullScreenModalStyle = {
-    position: 'fixed',
-    top: '50%',
-    left: '50%',
-    transform: 'translate(-50%, -50%)',
-    width: '95vw',
-    height: '95vh',
-    maxWidth: 'none',
-    margin: 0,
-    padding: 0,
-    overflow: 'auto',
-    backgroundColor: 'white',
-    border: '1px solid #dee2e6',
-    borderRadius: '0.3rem',
-    boxShadow: '0 0.5rem 1rem rgba(0, 0, 0, 0.15)',
-    zIndex: 1050
-  };
-
-  // Modal body style with scroll
-  const modalBodyStyle = {
-    maxHeight: 'calc(95vh - 120px)', // Adjusted for header and footer
-    overflowY: 'auto',
-    padding: '20px'
-  };
-
-  // Modal footer style (sticky at bottom)
+    position: 'fixed', top: '50%', left: '50%', transform: 'translate(-50%, -50%)',
+    width: '95vw', height: '95vh', maxWidth: 'none', margin: 0, padding: 0,
+    overflow: 'auto', backgroundColor: 'white', border: '1px solid #dee2e6',
+    borderRadius: '0.3rem', boxShadow: '0 0.5rem 1rem rgba(0, 0, 0, 0.15)', zIndex: 1050
+  };
+  const modalBodyStyle = { maxHeight: 'calc(95vh - 120px)', overflowY: 'auto', padding: '20px' };
   const modalFooterStyle = {
-    position: 'sticky',
-    bottom: 0,
-    zIndex: 1050, // Ensure footer is above body content if body overflows
-    backgroundColor: 'white',
-    borderTop: '1px solid #dee2e6',
-    padding: '15px'
-  };
-
-<<<<<<< HEAD
-  // Check if states are same whenever billing or shipping state changes
-  useEffect(() => {
-    calculateTaxes();
-  }, [      ticketData.billingAddress, // For billing state
-      ticketData.goods, // For item amounts and their individual GST rates
-      ticketData.totalAmount,    // Sum of item.amount (pre-GST)
-      ]);
-
-  // Update shipping address when billing address changes and sameAsBilling is checked
-  useEffect(() => {
-    if (sameAsBilling) {
-      const newShippingAddress = [...ticketData.billingAddress];
-      setTicketData({
-        ...ticketData,
-        shippingAddress: newShippingAddress
-      });
-      setIsSameState(true);
-    }
-  }, [sameAsBilling, ticketData.billingAddress]);
-
-  // Function to calculate taxes based on whether states are same
-const calculateTaxes = () => {
-    if (!ticketData.goods || !ticketData.billingAddress) {
+    position: 'sticky', bottom: 0, zIndex: 1051, backgroundColor: 'white',
+    borderTop: '1px solid #dee2e6', padding: '15px'
+  };
+
+  const calculateTaxes = useCallback(() => {
+    if (!ticketData.goods || !ticketData.billingAddress || !ticketData.billingAddress[2]) { // Ensure billing state is available
       setTicketData(prev => ({
         ...prev,
-        gstBreakdown: [],
-        totalCgstAmount: 0,
-        totalSgstAmount: 0,
-        totalIgstAmount: 0,
-        finalGstAmount: 0,
-        grandTotal: prev.totalAmount || 0, // totalAmount is sum of item.amount before GST
-        isBillingStateSameAsCompany: false,
+        gstBreakdown: [], totalCgstAmount: 0, totalSgstAmount: 0, totalIgstAmount: 0,
+        finalGstAmount: 0, grandTotal: prev.totalAmount || 0, isBillingStateSameAsCompany: false,
       }));
       return;
     }
 
     const billingState = (ticketData.billingAddress[2] || "").toUpperCase().trim();
     const isBillingStateSameAsCompany = billingState === COMPANY_REFERENCE_STATE.toUpperCase().trim();
-
-    const gstGroups = {}; // Group items by their GST rate
+    const gstGroups = {};
 
     (ticketData.goods || []).forEach(item => {
-      const itemGstRate = parseFloat(item.gstRate); // Each item should have a gstRate
-      if (itemGstRate > 0 && item.amount > 0) {
+      const itemGstRate = parseFloat(item.gstRate);
+      if (!isNaN(itemGstRate) && itemGstRate >= 0 && item.amount > 0) { // Consider 0% GST items for taxable amount if needed, but not for tax calculation
         if (!gstGroups[itemGstRate]) {
           gstGroups[itemGstRate] = { taxableAmount: 0 };
         }
@@ -115,200 +59,135 @@
     for (const rateKey in gstGroups) {
       const group = gstGroups[rateKey];
       const itemGstRate = parseFloat(rateKey);
+      if (isNaN(itemGstRate) || itemGstRate < 0) continue; // Skip invalid rates
+
       const taxableAmount = group.taxableAmount;
       let cgstAmount = 0, sgstAmount = 0, igstAmount = 0;
       let cgstRate = 0, sgstRate = 0, igstRate = 0;
 
-      if (isBillingStateSameAsCompany) {
-        cgstRate = itemGstRate / 2;
-        sgstRate = itemGstRate / 2;
-        cgstAmount = (taxableAmount * cgstRate) / 100;
-        sgstAmount = (taxableAmount * sgstRate) / 100;
-        runningTotalCgst += cgstAmount;
-        runningTotalSgst += sgstAmount;
-      } else {
-        igstRate = itemGstRate;
-        igstAmount = (taxableAmount * igstRate) / 100;
-        runningTotalIgst += igstAmount;
+      if (itemGstRate > 0) { // Only calculate tax for rates > 0
+        if (isBillingStateSameAsCompany) {
+          cgstRate = itemGstRate / 2;
+          sgstRate = itemGstRate / 2;
+          cgstAmount = (taxableAmount * cgstRate) / 100;
+          sgstAmount = (taxableAmount * sgstRate) / 100;
+          runningTotalCgst += cgstAmount;
+          runningTotalSgst += sgstAmount;
+        } else {
+          igstRate = itemGstRate;
+          igstAmount = (taxableAmount * igstRate) / 100;
+          runningTotalIgst += igstAmount;
+        }
       }
 
       newGstBreakdown.push({
-        itemGstRate: itemGstRate,
-        taxableAmount: taxableAmount,
-        cgstRate: cgstRate,
-        cgstAmount: cgstAmount,
-        sgstRate: sgstRate,
-        sgstAmount: sgstAmount,
-        igstRate: igstRate,
-        igstAmount: igstAmount,
+        itemGstRate, taxableAmount, cgstRate, cgstAmount,
+        sgstRate, sgstAmount, igstRate, igstAmount,
       });
     }
-=======
-  // Function to calculate taxes based on whether states are same
-  // This function updates the parent's ticketData state
-  const calculateTaxes = (sameStateEvaluation) => {
-    const gstRate = sameStateEvaluation ? 9 : 18; // 9% CGST+SGST for same state, 18% IGST for different states
->>>>>>> e24766db
 
     const finalGstAmount = runningTotalCgst + runningTotalSgst + runningTotalIgst;
-    const currentTotalAmount = ticketData.totalAmount || 0; // Sum of item.amount (pre-GST)
+    const currentTotalAmount = ticketData.totalAmount || 0;
     const grandTotal = currentTotalAmount + finalGstAmount;
 
     setTicketData(prev => ({
-      ...prev,
-<<<<<<< HEAD
-  gstBreakdown: newGstBreakdown,
-      totalCgstAmount: runningTotalCgst,
-      totalSgstAmount: runningTotalSgst,
-      totalIgstAmount: runningTotalIgst,
-      finalGstAmount: finalGstAmount,
-      grandTotal,
-        isBillingStateSameAsCompany: isBillingStateSameAsCompany
-=======
-      gstRate, // Store the component rate (e.g., 9 for CGST/SGST, 18 for IGST)
-      gstAmount,
-      grandTotal,
-      isSameState: sameStateEvaluation // Store the boolean result for backend/logging if needed
->>>>>>> e24766db
+      ...prev, gstBreakdown: newGstBreakdown, totalCgstAmount: runningTotalCgst,
+      totalSgstAmount: runningTotalSgst, totalIgstAmount: runningTotalIgst,
+      finalGstAmount, grandTotal, isBillingStateSameAsCompany,
     }));
-  };
-
-  // Check if states are same whenever billing or shipping state changes
+  }, [ticketData.goods, ticketData.billingAddress, ticketData.totalAmount, COMPANY_REFERENCE_STATE, setTicketData]);
+
   useEffect(() => {
-    const billingState = ticketData.billingAddress[2] || "";
-    const shippingState = ticketData.shippingSameAsBilling
-                            ? billingState // If same, shipping state is same as billing state
-                            : ticketData.shippingAddressObj?.state || ""; // Else, use shipping object's state
-    
-    const newIsSameState = billingState === shippingState;
-    setIsSameState(newIsSameState); // Update local UI state
-
-    calculateTaxes(newIsSameState); // Update parent ticketData with new tax calculations
-  }, [
-      ticketData.billingAddress, // Watch the whole array
-      ticketData.shippingAddressObj, // Watch the whole object
-      ticketData.shippingSameAsBilling,
-      ticketData.totalAmount,
-      // setTicketData // Avoid including setTicketData if it's stable from parent
-  ]);
-
+    calculateTaxes();
+  }, [calculateTaxes]);
+
+
+  useEffect(() => {
+    if (ticketData.shippingSameAsBilling) {
+      setTicketData(prev => ({
+        ...prev,
+        shippingAddressObj: {
+          address1: prev.billingAddress[0] || "", address2: prev.billingAddress[1] || "",
+          state:    prev.billingAddress[2] || "", city:     prev.billingAddress[3] || "",
+          pincode:  prev.billingAddress[4] || "",
+        }
+      }));
+    }
+  }, [ticketData.shippingSameAsBilling, ticketData.billingAddress, setTicketData]);
 
   const fetchAddressFromPincode = async (pincode, addressType) => {
-    if (!pincode || pincode.length !== 6) {
-      return;
-    }
+    if (!pincode || pincode.length !== 6) return;
     setIsFetchingAddress(true);
     try {
       const response = await axios.get(`https://api.postalpincode.in/pincode/${pincode}`);
       const data = response.data[0];
-
       if (data.Status === "Success") {
         const postOffice = data.PostOffice[0];
         setTicketData(prev => {
           let newBillingArray = [...prev.billingAddress];
-          let newShippingObj = { ...(prev.shippingAddressObj || { address1: "", address2: "", city: "", state: "", pincode: "" }) };
-
+          let newShippingObj = { ...(prev.shippingAddressObj || {}) };
           if (addressType === 'billingAddress') {
-            newBillingArray[2] = postOffice.State;    // State is index 2
-            newBillingArray[3] = postOffice.District; // City is index 3
-            newBillingArray[4] = pincode;             // Pincode is index 4
-            if (prev.shippingSameAsBilling) { // If "same as billing", update shippingObj too
-              newShippingObj.state = postOffice.State;
-              newShippingObj.city = postOffice.District;
-              newShippingObj.pincode = pincode;
+            newBillingArray[2] = postOffice.State; newBillingArray[3] = postOffice.District; newBillingArray[4] = pincode;
+            if (prev.shippingSameAsBilling) {
+              newShippingObj.state = postOffice.State; newShippingObj.city = postOffice.District; newShippingObj.pincode = pincode;
             }
-          } else if (addressType === 'shippingAddressObj') { // Only for shippingAddressObj
-            newShippingObj.state = postOffice.State;
-            newShippingObj.city = postOffice.District;
-            newShippingObj.pincode = pincode;
+          } else if (addressType === 'shippingAddressObj') {
+            newShippingObj.state = postOffice.State; newShippingObj.city = postOffice.District; newShippingObj.pincode = pincode;
           }
           return { ...prev, billingAddress: newBillingArray, shippingAddressObj: newShippingObj };
         });
       }
-    } catch (error) {
-      console.error("Error fetching address:", error);
-    } finally {
-      setIsFetchingAddress(false);
-    }
+    } catch (error) { console.error("Error fetching address:", error); }
+    finally { setIsFetchingAddress(false); }
   };
 
   const handlePincodeChange = (e, addressType) => {
     const pincode = e.target.value;
-    if (addressType === 'billingAddress') {
-      const newBillingArray = [...ticketData.billingAddress];
-      newBillingArray[4] = pincode; // Pincode is at index 4
-
-      setTicketData(prev => {
-        let newShippingObj = { ...(prev.shippingAddressObj || { address1: "", address2: "", city: "", state: "", pincode: "" }) };
-        if (prev.shippingSameAsBilling) {
-          newShippingObj.pincode = pincode; // Update shipping pincode if "same as"
-        }
-        return { ...prev, billingAddress: newBillingArray, shippingAddressObj: newShippingObj };
-      });
-
-      if (pincode.length === 6) {
-        setTimeout(() => fetchAddressFromPincode(pincode, 'billingAddress'), 0);
-      }
-    } else if (addressType === 'shippingAddressObj') { // For shippingAddressObj
-      setTicketData(prev => ({
-        ...prev,
-        shippingAddressObj: { ...(prev.shippingAddressObj || { address1: "", address2: "", city: "", state: "", pincode: "" }), pincode: pincode }
-      }));
-      if (pincode.length === 6) {
-        setTimeout(() => fetchAddressFromPincode(pincode, 'shippingAddressObj'), 0);
-      }
-    }
+    setTicketData(prev => {
+      let newBillingArray = [...prev.billingAddress];
+      let newShippingObj = { ...(prev.shippingAddressObj || {}) };
+      if (addressType === 'billingAddress') {
+        newBillingArray[4] = pincode;
+        if (prev.shippingSameAsBilling) newShippingObj.pincode = pincode;
+      } else if (addressType === 'shippingAddressObj') {
+        newShippingObj.pincode = pincode;
+      }
+      return { ...prev, billingAddress: newBillingArray, shippingAddressObj: newShippingObj };
+    });
+    if (pincode.length === 6) setTimeout(() => fetchAddressFromPincode(pincode, addressType), 0);
   };
 
   const handleAddressChange = (e, addressType, fieldOrIndex) => {
     const { value } = e.target;
-    if (addressType === 'billingAddress') { // Billing address is an array
-      const newBillingArray = [...ticketData.billingAddress];
-      newBillingArray[fieldOrIndex] = value; // fieldOrIndex is the index (0-3 for add1,add2,state,city)
-
-      setTicketData(prev => {
-        let newShippingObj = { ...(prev.shippingAddressObj || { address1: "", address2: "", city: "", state: "", pincode: "" }) };
-        if (prev.shippingSameAsBilling) { // If "same as billing" is checked
+    setTicketData(prev => {
+      let newBillingArray = [...prev.billingAddress];
+      let newShippingObj = { ...(prev.shippingAddressObj || {}) };
+      if (addressType === 'billingAddress') {
+        newBillingArray[fieldOrIndex] = value;
+        if (prev.shippingSameAsBilling) {
           if (fieldOrIndex === 0) newShippingObj.address1 = value;
           else if (fieldOrIndex === 1) newShippingObj.address2 = value;
-          else if (fieldOrIndex === 2) newShippingObj.state = value;    // state
-          else if (fieldOrIndex === 3) newShippingObj.city = value;     // city
-        }
-        return { ...prev, billingAddress: newBillingArray, shippingAddressObj: newShippingObj };
-      });
-    } else if (addressType === 'shippingAddressObj') { // Shipping address is an object
-      setTicketData(prev => ({
-        ...prev,
-        shippingAddressObj: {
-          ...(prev.shippingAddressObj || { address1: "", address2: "", city: "", state: "", pincode: "" }),
-          [fieldOrIndex]: value, // fieldOrIndex is the key ('address1', 'address2', 'city', 'state')
-        }
-      }));
-    }
+          else if (fieldOrIndex === 2) newShippingObj.state = value;
+          else if (fieldOrIndex === 3) newShippingObj.city = value;
+        }
+      } else if (addressType === 'shippingAddressObj') {
+        newShippingObj[fieldOrIndex] = value;
+      }
+      return { ...prev, billingAddress: newBillingArray, shippingAddressObj: newShippingObj };
+    });
   };
 
   const handleSameAsBillingChange = (e) => {
     const isChecked = e.target.checked;
     setTicketData(prev => {
       const newShippingAddressObj = isChecked
-        ? { // Populate from billingAddress array
-            address1: prev.billingAddress[0] || "",
-            address2: prev.billingAddress[1] || "",
-            state:    prev.billingAddress[2] || "",
-            city:     prev.billingAddress[3] || "",
-            pincode:  prev.billingAddress[4] || "",
-          }
-          // When unchecking, retain current shippingAddressObj values or reset
-        : { ...(prev.shippingAddressObj || { address1: "", address2: "", city: "", state: "", pincode: "" }) }; 
-
-      return {
-        ...prev,
-        shippingSameAsBilling: isChecked,
-        shippingAddressObj: newShippingAddressObj,
-      };
-    });
-  };
-
+        ? { address1: prev.billingAddress[0] || "", address2: prev.billingAddress[1] || "",
+            state: prev.billingAddress[2] || "", city: prev.billingAddress[3] || "",
+            pincode: prev.billingAddress[4] || "" }
+        : { ...(prev.shippingAddressObj || {}) };
+      return { ...prev, shippingSameAsBilling: isChecked, shippingAddressObj: newShippingAddressObj };
+    });
+  };
 
   return (
     <div style={{ display: show ? 'block' : 'none' }}>
@@ -319,281 +198,71 @@
         <Form onSubmit={handleTicketSubmit}>
           <Modal.Body style={modalBodyStyle}>
             {error && <div className="alert alert-danger">{error}</div>}
-
             <div className="row">
-              <Form.Group className="mb-3 col-md-6">
-                <Form.Label>Company Name <span className="text-danger">*</span></Form.Label>
-                <Form.Control
-                  required
-                  readOnly ={true}
-                  type="text"
-                  value={ticketData.companyName || ""}
-                  // onChange is not needed for readOnly fields from quotation
-                />
-              </Form.Group>
-              <Form.Group className="mb-3 col-md-6">
-                <Form.Label>Ticket Number</Form.Label>
-                <Form.Control
-                  type="text"
-                  value={ticketData.ticketNumber || ""}
-                  readOnly={true}
-                  disabled={true}
-                />
-              </Form.Group>
-              <Form.Group className="mb-3 col-md-6">
-                <Form.Label>Quotation Number <span className="text-danger">*</span></Form.Label>
-                <Form.Control
-                  required
-                  type="text"
-                  value={ticketData.quotationNumber || ""}
-                  readOnly
-                  disabled
-                />
-              </Form.Group>
-            </div>
-
-            {/* Billing Address Section (uses ticketData.billingAddress array) */}
+              <Form.Group className="mb-3 col-md-6"><Form.Label>Company Name <span className="text-danger">*</span></Form.Label><Form.Control required readOnly type="text" value={ticketData.companyName || ""} /></Form.Group>
+              <Form.Group className="mb-3 col-md-6"><Form.Label>Ticket Number</Form.Label><Form.Control type="text" value={ticketData.ticketNumber || ""} readOnly disabled /></Form.Group>
+              <Form.Group className="mb-3 col-md-6"><Form.Label>Quotation Number <span className="text-danger">*</span></Form.Label><Form.Control required type="text" value={ticketData.quotationNumber || ""} readOnly disabled /></Form.Group>
+            </div>
             <div className="row">
               <Form.Group className="mb-3 col-md-6">
                 <Form.Label>Billing Address</Form.Label>
-                <Form.Group className="mb-2">
-                  <Form.Label>Address Line 1 <span className="text-danger">*</span></Form.Label>
-                  <Form.Control
-                    required
-                    value={ticketData.billingAddress[0] || ""}
-                    onChange={(e) => handleAddressChange(e, 'billingAddress', 0)}
-                    placeholder="Address line 1"
-                  />
-                </Form.Group>
-                <Form.Group className="mb-2">
-                  <Form.Label>Address Line 2</Form.Label>
-                  <Form.Control
-                    value={ticketData.billingAddress[1] || ""}
-                    onChange={(e) => handleAddressChange(e, 'billingAddress', 1)}
-                    placeholder="Address line 2"
-                  />
-                </Form.Group>
+                <Form.Group className="mb-2"><Form.Label>Address Line 1 <span className="text-danger">*</span></Form.Label><Form.Control required value={ticketData.billingAddress[0] || ""} onChange={(e) => handleAddressChange(e, 'billingAddress', 0)} placeholder="Address line 1" /></Form.Group>
+                <Form.Group className="mb-2"><Form.Label>Address Line 2</Form.Label><Form.Control value={ticketData.billingAddress[1] || ""} onChange={(e) => handleAddressChange(e, 'billingAddress', 1)} placeholder="Address line 2" /></Form.Group>
                 <div className="row">
-                  <Form.Group className="mb-2 col-md-4">
-                    <Form.Label>Pincode <span className="text-danger">*</span></Form.Label>
-                    <Form.Control
-                      required
-                      type="text"
-                      pattern="[0-9]{6}"
-                      value={ticketData.billingAddress[4] || ""}
-                      onChange={(e) => handlePincodeChange(e, 'billingAddress')}
-                      placeholder="Pincode"
-                      disabled={isFetchingAddress}
-                    />
-                    <Form.Text className="text-muted">
-                      6-digit pincode for state/city
-                    </Form.Text>
-                  </Form.Group>
-                  <Form.Group className="mb-2 col-md-4">
-                    <Form.Label>State <span className="text-danger">*</span></Form.Label>
-                    <Form.Control
-                      required
-                      value={ticketData.billingAddress[2] || ""}
-                      onChange={(e) => handleAddressChange(e, 'billingAddress', 2)}
-                      placeholder="State"
-                      readOnly={!isFetchingAddress && !!ticketData.billingAddress[2]}
-                    />
-                  </Form.Group>
-                  <Form.Group className="mb-2 col-md-4">
-                    <Form.Label>City <span className="text-danger">*</span></Form.Label>
-                    <Form.Control
-                      required
-                      value={ticketData.billingAddress[3] || ""}
-                      onChange={(e) => handleAddressChange(e, 'billingAddress', 3)}
-                      placeholder="City"
-                      readOnly={!isFetchingAddress && !!ticketData.billingAddress[3]}
-                    />
-                  </Form.Group>
+                  <Form.Group className="mb-2 col-md-4"><Form.Label>Pincode <span className="text-danger">*</span></Form.Label><Form.Control required type="text" pattern="[0-9]{6}" value={ticketData.billingAddress[4] || ""} onChange={(e) => handlePincodeChange(e, 'billingAddress')} placeholder="Pincode" disabled={isFetchingAddress} /><Form.Text className="text-muted">6-digit pincode</Form.Text></Form.Group>
+                  <Form.Group className="mb-2 col-md-4"><Form.Label>State <span className="text-danger">*</span></Form.Label><Form.Control required value={ticketData.billingAddress[2] || ""} onChange={(e) => handleAddressChange(e, 'billingAddress', 2)} placeholder="State" readOnly={!isFetchingAddress && !!ticketData.billingAddress[2]} /></Form.Group>
+                  <Form.Group className="mb-2 col-md-4"><Form.Label>City <span className="text-danger">*</span></Form.Label><Form.Control required value={ticketData.billingAddress[3] || ""} onChange={(e) => handleAddressChange(e, 'billingAddress', 3)} placeholder="City" readOnly={!isFetchingAddress && !!ticketData.billingAddress[3]} /></Form.Group>
                 </div>
               </Form.Group>
-
-              {/* Shipping Address Section (uses ticketData.shippingAddressObj object) */}
               <Form.Group className="mb-3 col-md-6">
-                <div className="d-flex justify-content-between align-items-center">
-                  <Form.Label>Shipping Address</Form.Label>
-                  <Form.Check
-                    type="checkbox"
-                    label="Same as Billing Address"
-                    checked={ticketData.shippingSameAsBilling || false}
-                    onChange={handleSameAsBillingChange}
-                    className="mb-2"
-                  />
-                </div>
-                <Form.Group className="mb-2">
-                  <Form.Label>Address Line 1 <span className="text-danger">*</span></Form.Label>
-                  <Form.Control
-                    required={!ticketData.shippingSameAsBilling}
-                    value={ticketData.shippingAddressObj?.address1 || ""}
-                    onChange={(e) => handleAddressChange(e, 'shippingAddressObj', 'address1')}
-                    placeholder="Address line 1"
-                    disabled={ticketData.shippingSameAsBilling}
-                  />
-                </Form.Group>
-                <Form.Group className="mb-2">
-                  <Form.Label>Address Line 2</Form.Label>
-                  <Form.Control
-                    value={ticketData.shippingAddressObj?.address2 || ""}
-                    onChange={(e) => handleAddressChange(e, 'shippingAddressObj', 'address2')}
-                    placeholder="Address line 2"
-                    disabled={ticketData.shippingSameAsBilling}
-                  />
-                </Form.Group>
+                <div className="d-flex justify-content-between align-items-center"><Form.Label>Shipping Address</Form.Label><Form.Check type="checkbox" label="Same as Billing" checked={ticketData.shippingSameAsBilling || false} onChange={handleSameAsBillingChange} className="mb-2" /></div>
+                <Form.Group className="mb-2"><Form.Label>Address Line 1 <span className="text-danger">*</span></Form.Label><Form.Control required={!ticketData.shippingSameAsBilling} value={ticketData.shippingAddressObj?.address1 || ""} onChange={(e) => handleAddressChange(e, 'shippingAddressObj', 'address1')} placeholder="Address line 1" disabled={ticketData.shippingSameAsBilling} /></Form.Group>
+                <Form.Group className="mb-2"><Form.Label>Address Line 2</Form.Label><Form.Control value={ticketData.shippingAddressObj?.address2 || ""} onChange={(e) => handleAddressChange(e, 'shippingAddressObj', 'address2')} placeholder="Address line 2" disabled={ticketData.shippingSameAsBilling} /></Form.Group>
                 <div className="row">
-                  <Form.Group className="mb-2 col-md-4">
-                    <Form.Label>Pincode <span className="text-danger">*</span></Form.Label>
-                    <Form.Control
-                      required={!ticketData.shippingSameAsBilling}
-                      type="text"
-                      pattern="[0-9]{6}"
-                      value={ticketData.shippingAddressObj?.pincode || ""}
-                      onChange={(e) => handlePincodeChange(e, 'shippingAddressObj')}
-                      placeholder="Pincode"
-                      disabled={isFetchingAddress || ticketData.shippingSameAsBilling}
-                    />
-                     <Form.Text className="text-muted">
-                      6-digit pincode for state/city
-                    </Form.Text>
-                  </Form.Group>
-                  <Form.Group className="mb-2 col-md-4">
-                    <Form.Label>State <span className="text-danger">*</span></Form.Label>
-                    <Form.Control
-                      required={!ticketData.shippingSameAsBilling}
-                      value={ticketData.shippingAddressObj?.state || ""}
-                      onChange={(e) => handleAddressChange(e, 'shippingAddressObj', 'state')}
-                      placeholder="State"
-                      readOnly={(!isFetchingAddress && !!ticketData.shippingAddressObj?.state) || ticketData.shippingSameAsBilling}
-                    />
-                  </Form.Group>
-                  <Form.Group className="mb-2 col-md-4">
-                    <Form.Label>City <span className="text-danger">*</span></Form.Label>
-                    <Form.Control
-                      required={!ticketData.shippingSameAsBilling}
-                      value={ticketData.shippingAddressObj?.city || ""}
-                      onChange={(e) => handleAddressChange(e, 'shippingAddressObj', 'city')}
-                      placeholder="City"
-                      readOnly={(!isFetchingAddress && !!ticketData.shippingAddressObj?.city) || ticketData.shippingSameAsBilling}
-                    />
-                  </Form.Group>
+                  <Form.Group className="mb-2 col-md-4"><Form.Label>Pincode <span className="text-danger">*</span></Form.Label><Form.Control required={!ticketData.shippingSameAsBilling} type="text" pattern="[0-9]{6}" value={ticketData.shippingAddressObj?.pincode || ""} onChange={(e) => handlePincodeChange(e, 'shippingAddressObj')} placeholder="Pincode" disabled={isFetchingAddress || ticketData.shippingSameAsBilling} /><Form.Text className="text-muted">6-digit pincode</Form.Text></Form.Group>
+                  <Form.Group className="mb-2 col-md-4"><Form.Label>State <span className="text-danger">*</span></Form.Label><Form.Control required={!ticketData.shippingSameAsBilling} value={ticketData.shippingAddressObj?.state || ""} onChange={(e) => handleAddressChange(e, 'shippingAddressObj', 'state')} placeholder="State" readOnly={(!isFetchingAddress && !!ticketData.shippingAddressObj?.state) || ticketData.shippingSameAsBilling} /></Form.Group>
+                  <Form.Group className="mb-2 col-md-4"><Form.Label>City <span className="text-danger">*</span></Form.Label><Form.Control required={!ticketData.shippingSameAsBilling} value={ticketData.shippingAddressObj?.city || ""} onChange={(e) => handleAddressChange(e, 'shippingAddressObj', 'city')} placeholder="City" readOnly={(!isFetchingAddress && !!ticketData.shippingAddressObj?.city) || ticketData.shippingSameAsBilling} /></Form.Group>
                 </div>
               </Form.Group>
             </div>
-
             <h5 className="mt-4">Goods Details</h5>
             <div className="table-responsive">
               <Table bordered className="mb-3">
-                <thead>
-                  <tr>
-                    <th>Sr No.</th>
-                    <th>Description</th>
-                    <th>HSN/SAC</th>
-                    <th>Qty</th>
-                    <th>Price</th>
-                    <th>Amount</th>
-                  </tr>
-                </thead>
+                <thead><tr><th>Sr No.</th><th>Description</th><th>HSN/SAC</th><th>Qty</th><th>Price</th><th>Amount</th></tr></thead>
                 <tbody>
                   {ticketData.goods.map((item, index) => (
-                    <tr key={index}>
-                      <td>{item.srNo}</td>
-                      <td>{item.description}</td>
-                      <td>{item.hsnSacCode}</td>
-                      <td>{item.quantity}</td>
-                      <td>₹{(item.price || 0).toFixed(2)}</td>
-                      <td>₹{(item.amount || 0).toFixed(2)}</td>
-                    </tr>
+                    <tr key={index}><td>{item.srNo}</td><td>{item.description}</td><td>{item.hsnSacCode}</td><td>{item.quantity}</td><td>₹{(item.price || 0).toFixed(2)}</td><td>₹{(item.amount || 0).toFixed(2)}</td></tr>
                   ))}
                 </tbody>
               </Table>
             </div>
-
             <div className="bg-light p-3 rounded">
               <div className="row">
                 <div className="col-md-4">
-                  <Table bordered size="sm">
-                    <tbody>
-                      <tr>
-                        <td>Total Quantity</td>
-                        <td className="text-end"><strong>{ticketData.totalQuantity || 0}</strong></td>
-                      </tr>
-                      <tr>
-                        <td>Total Amount</td>
-                        <td className="text-end"><strong>₹{(ticketData.totalAmount || 0).toFixed(2)}</strong></td>
-                      </tr>
-                    </tbody>
-                  </Table>
+                  <Table bordered size="sm"><tbody>
+                    <tr><td>Total Quantity</td><td className="text-end"><strong>{ticketData.totalQuantity || 0}</strong></td></tr>
+                    <tr><td>Total Amount (Pre-GST)</td><td className="text-end"><strong>₹{(ticketData.totalAmount || 0).toFixed(2)}</strong></td></tr>
+                  </tbody></Table>
                 </div>
                 <div className="col-md-8">
                   <Table bordered size="sm">
                     <tbody>
-                      {isSameState ? ( // Use local UI state for display
-                        <>
-                          <tr>
-                            <td>CGST (9%)</td>
-                            <td className="text-end">₹{((ticketData.gstAmount || 0) / 2).toFixed(2)}</td>
-                          </tr>
-                          <tr>
-<<<<<<< HEAD
-                            <th>Tax Description</th>
-                            <th className="text-end">Amount (₹)</th>
-                          </tr>
-                        </thead> */}
-                        <tbody>
-                           {(ticketData.gstBreakdown || []).map((gstGroup, index) => (
+                      {(ticketData.gstBreakdown || []).map((gstGroup, index) => (
                         <React.Fragment key={index}>
-                          {ticketData.isBillingStateSameAsCompany ? (
-                            <>
-                              <tr>
-                                <td>CGST ({gstGroup.cgstRate.toFixed(2)}% on ₹{gstGroup.taxableAmount.toFixed(2)})</td>
-                                <td className="text-end">₹{(gstGroup.cgstAmount || 0).toFixed(2)}</td>
-                              </tr>
-                              <tr>
-                                <td>SGST ({gstGroup.sgstRate.toFixed(2)}% on ₹{gstGroup.taxableAmount.toFixed(2)})</td>
-                                <td className="text-end">₹{(gstGroup.sgstAmount || 0).toFixed(2)}</td>
-                              </tr>
-                            </>
-                          ) : (
-                            <tr>
-                              <td>IGST ({gstGroup.igstRate.toFixed(2)}% on ₹{gstGroup.taxableAmount.toFixed(2)})</td>
-                              <td className="text-end">₹{(gstGroup.igstAmount || 0).toFixed(2)}</td>
-                            </tr>
+                          {gstGroup.itemGstRate > 0 && ( // Only show rows if there's a GST rate > 0 for this group
+                            ticketData.isBillingStateSameAsCompany ? (
+                              <>
+                                <tr><td>CGST ({gstGroup.cgstRate.toFixed(2)}% on ₹{gstGroup.taxableAmount.toFixed(2)})</td><td className="text-end">₹{(gstGroup.cgstAmount || 0).toFixed(2)}</td></tr>
+                                <tr><td>SGST ({gstGroup.sgstRate.toFixed(2)}% on ₹{gstGroup.taxableAmount.toFixed(2)})</td><td className="text-end">₹{(gstGroup.sgstAmount || 0).toFixed(2)}</td></tr>
+                              </>
+                            ) : (
+                              <tr><td>IGST ({gstGroup.igstRate.toFixed(2)}% on ₹{gstGroup.taxableAmount.toFixed(2)})</td><td className="text-end">₹{(gstGroup.igstAmount || 0).toFixed(2)}</td></tr>
+                            )
                           )}
                         </React.Fragment>
                       ))}
-                          <tr className="table-active">
-                            <td><strong>Total Tax</strong></td>
-                            <td className="text-end">
-                          <strong>
-                            ₹
-                            {ticketData.isBillingStateSameAsCompany
-                              ? ((ticketData.totalCgstAmount || 0) + (ticketData.totalSgstAmount || 0)).toFixed(2)
-                              : (ticketData.totalIgstAmount || 0).toFixed(2)}
-                          </strong>
-                        </td>
-=======
-                            <td>SGST (9%)</td>
-                            <td className="text-end">₹{((ticketData.gstAmount || 0) / 2).toFixed(2)}</td>
->>>>>>> e24766db
-                          </tr>
-                        </>
-                      ) : (
-                        <tr>
-                          <td>IGST (18%)</td>
-                          <td className="text-end">₹{(ticketData.gstAmount || 0).toFixed(2)}</td>
-                        </tr>
-                      )}
-                      <tr className="table-active">
-                        <td><strong>Total Tax</strong></td>
-                        <td className="text-end"><strong>₹{(ticketData.gstAmount || 0).toFixed(2)}</strong></td>
-                      </tr>
-                      <tr className="table-success">
-                        <td><strong>Grand Total</strong></td>
-                        <td className="text-end"><strong>₹{(ticketData.grandTotal || 0).toFixed(2)}</strong></td>
-                      </tr>
+                      <tr className="table-active"><td><strong>Total Tax</strong></td><td className="text-end"><strong>₹{(ticketData.finalGstAmount || 0).toFixed(2)}</strong></td></tr>
+                      <tr className="table-success"><td><strong>Grand Total</strong></td><td className="text-end"><strong>₹{(ticketData.grandTotal || 0).toFixed(2)}</strong></td></tr>
                     </tbody>
                   </Table>
                 </div>
@@ -601,9 +270,7 @@
             </div>
           </Modal.Body>
           <Modal.Footer style={modalFooterStyle}>
-            <Button variant="secondary" onClick={onHide} disabled={isLoading || isFetchingAddress}>
-              Cancel
-            </Button>
+            <Button variant="secondary" onClick={onHide} disabled={isLoading || isFetchingAddress}>Cancel</Button>
             <Button variant="primary" type="submit" disabled={isLoading || isFetchingAddress}>
               {isLoading ? "Creating..." : "Create Ticket"}
             </Button>
