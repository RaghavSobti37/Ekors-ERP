<<<<<<< HEAD
// pages/CreateTicketPage.jsx
import React, { useState, useEffect } from "react";
import { Button, Form, Table } from "react-bootstrap";
import axios from "axios";
// import ReusablePageLayout from "../components/ReusablePageLayout";
import { useNavigate } from "react-router-dom";

const CreateTicketPage = ({
  ticketData,
  setTicketData,
  handleTicketSubmit,
  isLoading,
  error,
}) => {
  const navigate = useNavigate();
  const [isFetchingAddress, setIsFetchingAddress] = useState(false);
  const [isSameState, setIsSameState] = useState(true);

  // Function to calculate taxes (same as before)
  const calculateTaxes = (sameStateEvaluation) => {
    const gstRate = sameStateEvaluation ? 9 : 18;
    const totalAmount = ticketData.totalAmount || 0;
    const gstAmount = (totalAmount * gstRate) / 100;
    const grandTotal = totalAmount + gstAmount;
=======
// c:/Users/Raghav Raj Sobti/Desktop/fresh/client/src/components/CreateTicketModal.jsx
import React, { useState, useEffect, useCallback } from "react";
import { Button, Form, Table, Spinner, Alert } from "react-bootstrap"; // Modal removed, Alert added
import axios from "axios"; // Keep axios if used for pincode or other direct calls
import ReusablePageStructure from "./ReusablePageStructure.jsx"; // Corrected import for page structure
import PIPDF from "./PIPDF.jsx"; // For PI Preview
import { PDFViewer } from "@react-pdf/renderer"; // For PI Preview
import ActionButtons from "./ActionButtons.jsx"; // Import ActionButtons
import { useNavigate, useLocation } from "react-router-dom"; // For navigation and state
import apiClient from "../utils/apiClient.js"; // For API calls
import { useAuth } from "../context/AuthContext.jsx"; // For user context
import { handleApiError, showToast } from "../utils/helpers.js";

// This is now a Page component, e.g., rendered at /tickets/create-from-quotation
// Props like 'show', 'onHide' are removed. Data is passed via route state.
const CreateTicketPage = () => {
  const COMPANY_REFERENCE_STATE = "UTTAR PRADESH";
  const [isFetchingAddress, setIsFetchingAddress] = useState(false);
  // const [showPIPreviewModal, setShowPIPreviewModal] = useState(false); // Replaced by navigation to a PI preview page

  const navigate = useNavigate();
  const location = useLocation();
  const { user: authUser } = useAuth();

  // Initial ticket data would come from route state (passed from Quotations page when creating ticket from quotation)
  const initialTicketDataFromState = location.state?.ticketDataForForm || {
    billingAddress: ["", "", "", "", ""], // Ensure array structure
    shippingAddressObj: {
      address1: "",
      address2: "",
      city: "",
      state: "",
      pincode: "",
    },
    goods: [],
    // Add other necessary default fields if not always provided by location.state
  };
  const [ticketData, setTicketData] = useState(initialTicketDataFromState);
  const [isLoading, setIsLoading] = useState(false); // Page-level loading state
  const [roundedGrandTotal, setRoundedGrandTotal] = useState(null);
  const [roundOffAmount, setRoundOffAmount] = useState(0);
  const [error, setError] = useState(null); // Page-level error state
  const sourceQuotationData = location.state?.sourceQuotationData || null;

  // The handleTicketSubmit logic would be part of this page or passed if it's generic and reused
  const handleTicketSubmit = async (event) => {
    event.preventDefault();
    setError(null);
    setIsLoading(true);

    // Prepare newTicketDetails part of the payload
    const newTicketDetailsPayload = {
      ...ticketData, // Contains most ticket fields like companyName, quotationNumber, goods, etc.
      billingAddress: ticketData.billingAddress, // Already an array
      shippingAddress: ticketData.shippingSameAsBilling
        ? [...ticketData.billingAddress] // Copy if same
        : [
            // Construct from shippingAddressObj if different
            ticketData.shippingAddressObj?.address1 || "",
            ticketData.shippingAddressObj?.address2 || "",
            ticketData.shippingAddressObj?.state || "",
            ticketData.shippingAddressObj?.city || "",
            ticketData.shippingAddressObj?.pincode || "",
          ],
      goods: ticketData.goods.map((g) => ({
        ...g,
        gstRate: parseFloat(g.gstRate || 0),
      })),
      deadline: ticketData.deadline
        ? new Date(ticketData.deadline).toISOString()
        : null,
      validityDate: ticketData.validityDate
        ? new Date(ticketData.validityDate).toISOString()
        : null,
      roundOff: roundOffAmount, // Send roundOff amount to backend if you decide to store it
      finalRoundedAmount:
        roundedGrandTotal !== null ? roundedGrandTotal : ticketData.grandTotal,
    };
    delete newTicketDetailsPayload.shippingAddressObj; // Not part of ticket schema, was for form handling
    // sourceQuotationId was previously here, but backend expects sourceQuotationData object

    const finalPayload = {
      newTicketDetails: newTicketDetailsPayload,
      sourceQuotationData: sourceQuotationData
        ? {
            // Pass the whole sourceQuotationData object if available
            _id: sourceQuotationData._id,
            referenceNumber: sourceQuotationData.referenceNumber,
            billingAddress: sourceQuotationData.billingAddress, // Object form
            client: sourceQuotationData.client, // Object form
            user: sourceQuotationData.user, // User who created quotation
          }
        : null,
    };

    try {
      const response = await apiClient("/tickets", {
        method: "POST",
        body: finalPayload,
      });
      showToast(
        `Ticket ${
          response.ticketNumber || payload.ticketNumber
        } created successfully!`,
        true
      );
      // Optionally, log this event
      navigate("/tickets"); // Navigate to tickets list or details page
    } catch (err) {
      const errorMsg = handleApiError(
        err,
        "Failed to create ticket.",
        authUser,
        "createTicketActivity"
      );
      setError(errorMsg);
    } finally {
      setIsLoading(false);
    }
  };

  const calculateTaxes = useCallback(() => {
    if (
      !ticketData.goods ||
      !ticketData.billingAddress ||
      !ticketData.billingAddress[2]
    ) {
      // Ensure billing state is available
      setTicketData((prev) => ({
        ...prev,
        gstBreakdown: [],
        totalCgstAmount: 0,
        totalSgstAmount: 0,
        totalIgstAmount: 0,
        finalGstAmount: 0,
        grandTotal: prev.totalAmount || 0,
        isBillingStateSameAsCompany: false,
      }));
      return;
    }

    const billingState = (ticketData.billingAddress[2] || "")
      .toUpperCase()
      .trim();
    const isBillingStateSameAsCompany =
      billingState === COMPANY_REFERENCE_STATE.toUpperCase().trim();
    const gstGroups = {};

    (ticketData.goods || []).forEach((item) => {
      const itemGstRate = parseFloat(item.gstRate);
      if (!isNaN(itemGstRate) && itemGstRate >= 0 && item.amount > 0) {
        // Consider 0% GST items for taxable amount if needed, but not for tax calculation
        if (!gstGroups[itemGstRate]) {
          gstGroups[itemGstRate] = { taxableAmount: 0 };
        }
        gstGroups[itemGstRate].taxableAmount += item.amount || 0;
      }
    });

    const newGstBreakdown = [];
    let runningTotalCgst = 0;
    let runningTotalSgst = 0;
    let runningTotalIgst = 0;

    for (const rateKey in gstGroups) {
      const group = gstGroups[rateKey];
      const itemGstRate = parseFloat(rateKey);
      if (isNaN(itemGstRate) || itemGstRate < 0) continue; // Skip invalid rates

      const taxableAmount = group.taxableAmount;
      let cgstAmount = 0,
        sgstAmount = 0,
        igstAmount = 0;
      let cgstRate = 0,
        sgstRate = 0,
        igstRate = 0;

      if (itemGstRate > 0) {
        // Only calculate tax for rates > 0
        if (isBillingStateSameAsCompany) {
          cgstRate = itemGstRate / 2;
          sgstRate = itemGstRate / 2;
          cgstAmount = (taxableAmount * cgstRate) / 100;
          sgstAmount = (taxableAmount * sgstRate) / 100;
          runningTotalCgst += cgstAmount;
          runningTotalSgst += sgstAmount;
        } else {
          igstRate = itemGstRate;
          igstAmount = (taxableAmount * igstRate) / 100;
          runningTotalIgst += igstAmount;
        }
      }

      newGstBreakdown.push({
        itemGstRate,
        taxableAmount,
        cgstRate,
        cgstAmount,
        sgstRate,
        sgstAmount,
        igstRate,
        igstAmount,
      });
    }

    const finalGstAmount =
      runningTotalCgst + runningTotalSgst + runningTotalIgst;
    const currentTotalAmount = ticketData.totalAmount || 0;
    const grandTotal = currentTotalAmount + finalGstAmount;
>>>>>>> 2d901c74

    setTicketData((prev) => ({
      ...prev,
<<<<<<< HEAD
      gstRate,
      gstAmount,
      grandTotal,
      isSameState: sameStateEvaluation
=======
      gstBreakdown: newGstBreakdown,
      totalCgstAmount: runningTotalCgst,
      totalSgstAmount: runningTotalSgst,
      totalIgstAmount: runningTotalIgst,
      finalGstAmount,
      grandTotal,
      isBillingStateSameAsCompany,
>>>>>>> 2d901c74
    }));
    // Reset rounding when taxes are recalculated
    setRoundedGrandTotal(null);
    setRoundOffAmount(0);
  }, [
    ticketData.goods,
    ticketData.billingAddress,
    ticketData.totalAmount,
    COMPANY_REFERENCE_STATE,
    setTicketData,
  ]);

  useEffect(() => {
    calculateTaxes();
  }, [calculateTaxes]);

<<<<<<< HEAD
  // Check if states are same (same as before)
  useEffect(() => {
    const billingState = ticketData.billingAddress[2] || "";
    const shippingState = ticketData.shippingSameAsBilling
                            ? billingState
                            : ticketData.shippingAddressObj?.state || "";
    
    const newIsSameState = billingState === shippingState;
    setIsSameState(newIsSameState);
    calculateTaxes(newIsSameState);
  }, [
      ticketData.billingAddress,
      ticketData.shippingAddressObj,
      ticketData.shippingSameAsBilling,
      ticketData.totalAmount,
  ]);

  // Fetch address from pincode (same as before)
=======
  useEffect(() => {
    if (ticketData.shippingSameAsBilling) {
      setTicketData((prev) => ({
        ...prev,
        shippingAddressObj: {
          address1: prev.billingAddress[0] || "",
          address2: prev.billingAddress[1] || "",
          state: prev.billingAddress[2] || "",
          city: prev.billingAddress[3] || "",
          pincode: prev.billingAddress[4] || "",
        },
      }));
    }
  }, [
    ticketData.shippingSameAsBilling,
    ticketData.billingAddress,
    setTicketData,
  ]);

>>>>>>> 2d901c74
  const fetchAddressFromPincode = async (pincode, addressType) => {
    if (!pincode || pincode.length !== 6) return;
    setIsFetchingAddress(true);
    try {
      const response = await axios.get(
        `https://api.postalpincode.in/pincode/${pincode}`
      );
      const data = response.data[0];
      if (data.Status === "Success") {
        const postOffice = data.PostOffice[0];
        setTicketData((prev) => {
          let newBillingArray = [...prev.billingAddress];
<<<<<<< HEAD
          let newShippingObj = { ...(prev.shippingAddressObj || { address1: "", address2: "", city: "", state: "", pincode: "" }) };

          if (addressType === 'billingAddress') {
=======
          let newShippingObj = { ...(prev.shippingAddressObj || {}) };
          if (addressType === "billingAddress") {
>>>>>>> 2d901c74
            newBillingArray[2] = postOffice.State;
            newBillingArray[3] = postOffice.District;
            newBillingArray[4] = pincode;
            if (prev.shippingSameAsBilling) {
              newShippingObj.state = postOffice.State;
              newShippingObj.city = postOffice.District;
              newShippingObj.pincode = pincode;
            }
<<<<<<< HEAD
          } else if (addressType === 'shippingAddressObj') {
=======
          } else if (addressType === "shippingAddressObj") {
>>>>>>> 2d901c74
            newShippingObj.state = postOffice.State;
            newShippingObj.city = postOffice.District;
            newShippingObj.pincode = pincode;
          }
          return {
            ...prev,
            billingAddress: newBillingArray,
            shippingAddressObj: newShippingObj,
          };
        });
      }
    } catch (error) {
      console.error("Error fetching address:", error);
    } finally {
      setIsFetchingAddress(false);
    }
  };

  // Handle pincode change (same as before)
  const handlePincodeChange = (e, addressType) => {
    const pincode = e.target.value;
<<<<<<< HEAD
    if (addressType === 'billingAddress') {
      const newBillingArray = [...ticketData.billingAddress];
      newBillingArray[4] = pincode;

      setTicketData(prev => {
        let newShippingObj = { ...(prev.shippingAddressObj || { address1: "", address2: "", city: "", state: "", pincode: "" }) };
        if (prev.shippingSameAsBilling) {
          newShippingObj.pincode = pincode;
        }
        return { ...prev, billingAddress: newBillingArray, shippingAddressObj: newShippingObj };
      });

      if (pincode.length === 6) {
        setTimeout(() => fetchAddressFromPincode(pincode, 'billingAddress'), 0);
      }
    } else if (addressType === 'shippingAddressObj') {
      setTicketData(prev => ({
=======
    setTicketData((prev) => {
      let newBillingArray = [...prev.billingAddress];
      let newShippingObj = { ...(prev.shippingAddressObj || {}) };
      if (addressType === "billingAddress") {
        newBillingArray[4] = pincode;
        if (prev.shippingSameAsBilling) newShippingObj.pincode = pincode;
      } else if (addressType === "shippingAddressObj") {
        newShippingObj.pincode = pincode;
      }
      return {
>>>>>>> 2d901c74
        ...prev,
        billingAddress: newBillingArray,
        shippingAddressObj: newShippingObj,
      };
    });
    if (pincode.length === 6)
      setTimeout(() => fetchAddressFromPincode(pincode, addressType), 0);
  };

  // Handle address change (same as before)
  const handleAddressChange = (e, addressType, fieldOrIndex) => {
    const { value } = e.target;
<<<<<<< HEAD
    if (addressType === 'billingAddress') {
      const newBillingArray = [...ticketData.billingAddress];
      newBillingArray[fieldOrIndex] = value;

      setTicketData(prev => {
        let newShippingObj = { ...(prev.shippingAddressObj || { address1: "", address2: "", city: "", state: "", pincode: "" }) };
=======
    setTicketData((prev) => {
      let newBillingArray = [...prev.billingAddress];
      let newShippingObj = { ...(prev.shippingAddressObj || {}) };
      if (addressType === "billingAddress") {
        newBillingArray[fieldOrIndex] = value;
>>>>>>> 2d901c74
        if (prev.shippingSameAsBilling) {
          if (fieldOrIndex === 0) newShippingObj.address1 = value;
          else if (fieldOrIndex === 1) newShippingObj.address2 = value;
          else if (fieldOrIndex === 2) newShippingObj.state = value;
          else if (fieldOrIndex === 3) newShippingObj.city = value;
        }
<<<<<<< HEAD
        return { ...prev, billingAddress: newBillingArray, shippingAddressObj: newShippingObj };
      });
    } else if (addressType === 'shippingAddressObj') {
      setTicketData(prev => ({
        ...prev,
        shippingAddressObj: {
          ...(prev.shippingAddressObj || { address1: "", address2: "", city: "", state: "", pincode: "" }),
          [fieldOrIndex]: value,
        }
      }));
=======
      } else if (addressType === "shippingAddressObj") {
        newShippingObj[fieldOrIndex] = value;
      }
      return {
        ...prev,
        billingAddress: newBillingArray,
        shippingAddressObj: newShippingObj,
      };
    });
  };

  const handleRoundOff = () => {
    const currentGrandTotal = ticketData.grandTotal || 0;
    const decimalPart = currentGrandTotal - Math.floor(currentGrandTotal);
    let newRoundedTotal;
    let newRoundOffAmount;

    if (decimalPart < 0.5) {
      newRoundedTotal = Math.floor(currentGrandTotal);
      newRoundOffAmount = -decimalPart;
    } else {
      newRoundedTotal = Math.ceil(currentGrandTotal);
      newRoundOffAmount = 1 - decimalPart;
>>>>>>> 2d901c74
    }
    setRoundedGrandTotal(newRoundedTotal);
    setRoundOffAmount(newRoundOffAmount);
    toast.info(`Amount rounded. Round off: ₹${newRoundOffAmount.toFixed(2)}`);
  };

  // Handle same as billing change (same as before)
  const handleSameAsBillingChange = (e) => {
    const isChecked = e.target.checked;
    setTicketData((prev) => {
      const newShippingAddressObj = isChecked
        ? {
            address1: prev.billingAddress[0] || "",
            address2: prev.billingAddress[1] || "",
            state: prev.billingAddress[2] || "",
            city: prev.billingAddress[3] || "",
            pincode: prev.billingAddress[4] || "",
          }
<<<<<<< HEAD
        : { ...(prev.shippingAddressObj || { address1: "", address2: "", city: "", state: "", pincode: "" }) }; 

=======
        : { ...(prev.shippingAddressObj || {}) };
>>>>>>> 2d901c74
      return {
        ...prev,
        shippingSameAsBilling: isChecked,
        shippingAddressObj: newShippingAddressObj,
      };
    });

  const handlePreviewPI = () => {
    // Construct the ticket object exactly as PIPDF expects it
    // This ensures that what PIPDF gets is consistent.
    // billingAddress is already an array in ticketData.
    // shippingAddress needs to be constructed from shippingAddressObj if not same as billing.
    const ticketForPreview = {
      ...ticketData, // All fields from ticketData (companyName, quotationNumber, goods, all tax fields, etc.)
      // Ensure shippingAddress is an array for PIPDF
      shippingAddress: ticketData.shippingSameAsBilling
        ? [...ticketData.billingAddress] // A copy of the billingAddress array
        : [
            // Construct from shippingAddressObj
            ticketData.shippingAddressObj?.address1 || "",
            ticketData.shippingAddressObj?.address2 || "",
            ticketData.shippingAddressObj?.state || "",
            ticketData.shippingAddressObj?.city || "",
            ticketData.shippingAddressObj?.pincode || "",
          ],
      roundOff: roundOffAmount, // Pass rounding info to PDF
      finalRoundedAmount: roundedGrandTotal,
    };
    // Navigate to a PI Preview page, passing ticketForPreview in state
    navigate("/tickets/pi-preview", { state: { ticketForPreview } });
  };

<<<<<<< HEAD
  };

  return (
      <Form>
        {error && <div className="alert alert-danger">{error}</div>}

        <div className="row">
          <Form.Group className="mb-3 col-md-6">
            <Form.Label>Company Name <span className="text-danger">*</span></Form.Label>
            <Form.Control
              required
              readOnly={true}
              type="text"
              value={ticketData.companyName || ""}
            />
          </Form.Group>
          <Form.Group className="mb-3 col-md-6">
            <Form.Label>Ticket Number</Form.Label>
            <Form.Control
              type="text"
              value={ticketData.ticketNumber || ""}
              readOnly={true}
              disabled={true}
            />
          </Form.Group>
          <Form.Group className="mb-3 col-md-6">
            <Form.Label>Quotation Number <span className="text-danger">*</span></Form.Label>
            <Form.Control
              required
              type="text"
              value={ticketData.quotationNumber || ""}
              readOnly
              disabled
            />
          </Form.Group>
        </div>

        {/* Billing Address Section */}
        <div className="row">
          <Form.Group className="mb-3 col-md-6">
            <Form.Label>Billing Address</Form.Label>
            <Form.Group className="mb-2">
              <Form.Label>Address Line 1 <span className="text-danger">*</span></Form.Label>
              <Form.Control
                required
                value={ticketData.billingAddress[0] || ""}
                onChange={(e) => handleAddressChange(e, 'billingAddress', 0)}
                placeholder="Address line 1"
              />
            </Form.Group>
            <Form.Group className="mb-2">
              <Form.Label>Address Line 2</Form.Label>
              <Form.Control
                value={ticketData.billingAddress[1] || ""}
                onChange={(e) => handleAddressChange(e, 'billingAddress', 1)}
                placeholder="Address line 2"
              />
            </Form.Group>
            <div className="row">
              <Form.Group className="mb-2 col-md-4">
                <Form.Label>Pincode <span className="text-danger">*</span></Form.Label>
                <Form.Control
                  required
                  type="text"
                  pattern="[0-9]{6}"
                  value={ticketData.billingAddress[4] || ""}
                  onChange={(e) => handlePincodeChange(e, 'billingAddress')}
                  placeholder="Pincode"
                  disabled={isFetchingAddress}
                />
                <Form.Text className="text-muted">
                  6-digit pincode for state/city
                </Form.Text>
              </Form.Group>
              <Form.Group className="mb-2 col-md-4">
                <Form.Label>State <span className="text-danger">*</span></Form.Label>
                <Form.Control
                  required
                  value={ticketData.billingAddress[2] || ""}
                  onChange={(e) => handleAddressChange(e, 'billingAddress', 2)}
                  placeholder="State"
                  readOnly={!isFetchingAddress && !!ticketData.billingAddress[2]}
                />
              </Form.Group>
              <Form.Group className="mb-2 col-md-4">
                <Form.Label>City <span className="text-danger">*</span></Form.Label>
                <Form.Control
                  required
                  value={ticketData.billingAddress[3] || ""}
                  onChange={(e) => handleAddressChange(e, 'billingAddress', 3)}
                  placeholder="City"
                  readOnly={!isFetchingAddress && !!ticketData.billingAddress[3]}
                />
              </Form.Group>
            </div>
          </Form.Group>

          {/* Shipping Address Section */}
          <Form.Group className="mb-3 col-md-6">
            <div className="d-flex justify-content-between align-items-center">
              <Form.Label>Shipping Address</Form.Label>
              <Form.Check
                type="checkbox"
                label="Same as Billing Address"
                checked={ticketData.shippingSameAsBilling || false}
                onChange={handleSameAsBillingChange}
                className="mb-2"
              />
            </div>
            <Form.Group className="mb-2">
              <Form.Label>Address Line 1 <span className="text-danger">*</span></Form.Label>
              <Form.Control
                required={!ticketData.shippingSameAsBilling}
                value={ticketData.shippingAddressObj?.address1 || ""}
                onChange={(e) => handleAddressChange(e, 'shippingAddressObj', 'address1')}
                placeholder="Address line 1"
                disabled={ticketData.shippingSameAsBilling}
              />
            </Form.Group>
            <Form.Group className="mb-2">
              <Form.Label>Address Line 2</Form.Label>
              <Form.Control
                value={ticketData.shippingAddressObj?.address2 || ""}
                onChange={(e) => handleAddressChange(e, 'shippingAddressObj', 'address2')}
                placeholder="Address line 2"
                disabled={ticketData.shippingSameAsBilling}
              />
            </Form.Group>
            <div className="row">
              <Form.Group className="mb-2 col-md-4">
                <Form.Label>Pincode <span className="text-danger">*</span></Form.Label>
                <Form.Control
                  required={!ticketData.shippingSameAsBilling}
                  type="text"
                  pattern="[0-9]{6}"
                  value={ticketData.shippingAddressObj?.pincode || ""}
                  onChange={(e) => handlePincodeChange(e, 'shippingAddressObj')}
                  placeholder="Pincode"
                  disabled={isFetchingAddress || ticketData.shippingSameAsBilling}
                />
                <Form.Text className="text-muted">
                  6-digit pincode for state/city
                </Form.Text>
              </Form.Group>
              <Form.Group className="mb-2 col-md-4">
                <Form.Label>State <span className="text-danger">*</span></Form.Label>
                <Form.Control
                  required={!ticketData.shippingSameAsBilling}
                  value={ticketData.shippingAddressObj?.state || ""}
                  onChange={(e) => handleAddressChange(e, 'shippingAddressObj', 'state')}
                  placeholder="State"
                  readOnly={(!isFetchingAddress && !!ticketData.shippingAddressObj?.state) || ticketData.shippingSameAsBilling}
                />
              </Form.Group>
              <Form.Group className="mb-2 col-md-4">
                <Form.Label>City <span className="text-danger">*</span></Form.Label>
                <Form.Control
                  required={!ticketData.shippingSameAsBilling}
                  value={ticketData.shippingAddressObj?.city || ""}
                  onChange={(e) => handleAddressChange(e, 'shippingAddressObj', 'city')}
                  placeholder="City"
                  readOnly={(!isFetchingAddress && !!ticketData.shippingAddressObj?.city) || ticketData.shippingSameAsBilling}
                />
              </Form.Group>
            </div>
          </Form.Group>
        </div>

        <h5 className="mt-4">Goods Details</h5>
        <div className="table-responsive">
          <Table bordered className="mb-3">
            <thead>
              <tr>
                <th>Sr No.</th>
                <th>Description</th>
                <th>HSN/SAC</th>
                <th>Qty</th>
                <th>Price</th>
                <th>Amount</th>
              </tr>
            </thead>
            <tbody>
              {ticketData.goods.map((item, index) => (
                <tr key={index}>
                  <td>{item.srNo}</td>
                  <td>{item.description}</td>
                  <td>{item.hsnSacCode}</td>
                  <td>{item.quantity}</td>
                  <td>₹{(item.price || 0).toFixed(2)}</td>
                  <td>₹{(item.amount || 0).toFixed(2)}</td>
                </tr>
              ))}
            </tbody>
          </Table>
        </div>

        <div className="bg-light p-3 rounded">
          <div className="row">
            <div className="col-md-4">
              <Table bordered size="sm">
                <tbody>
                  <tr>
                    <td>Total Quantity</td>
                    <td className="text-end"><strong>{ticketData.totalQuantity || 0}</strong></td>
                  </tr>
                  <tr>
                    <td>Total Amount</td>
                    <td className="text-end"><strong>₹{(ticketData.totalAmount || 0).toFixed(2)}</strong></td>
                  </tr>
                </tbody>
              </Table>
            </div>
            <div className="col-md-8">
              <Table bordered size="sm">
                <tbody>
                  {isSameState ? (
                    <>
                      <tr>
                        <td>CGST (9%)</td>
                        <td className="text-end">₹{((ticketData.gstAmount || 0) / 2).toFixed(2)}</td>
                      </tr>
                      <tr>
                        <td>SGST (9%)</td>
                        <td className="text-end">₹{((ticketData.gstAmount || 0) / 2).toFixed(2)}</td>
                      </tr>
                    </>
                  ) : (
                    <tr>
                      <td>IGST (18%)</td>
                      <td className="text-end">₹{(ticketData.gstAmount || 0).toFixed(2)}</td>
                    </tr>
                  )}
                  <tr className="table-active">
                    <td><strong>Total Tax</strong></td>
                    <td className="text-end"><strong>₹{(ticketData.gstAmount || 0).toFixed(2)}</strong></td>
                  </tr>
                  <tr className="table-success">
                    <td><strong>Grand Total</strong></td>
                    <td className="text-end"><strong>₹{(ticketData.grandTotal || 0).toFixed(2)}</strong></td>
                  </tr>
                </tbody>
              </Table>
            </div>
          </div>
        </div>
      </Form>
    
=======
  // useEffect to set ticketData if passed via state and not already set (e.g. on direct navigation/refresh if state is lost)
  useEffect(() => {
    if (
      location.state?.ticketDataForForm &&
      Object.keys(ticketData).length === 0
    ) {
      // Simple check
      setTicketData(location.state.ticketDataForForm);
    }
  }, [location.state, ticketData]);

  const pageContent = (
    <Form id="create-ticket-form" onSubmit={handleTicketSubmit}>
      {error && <Alert variant="danger">{error}</Alert>}
      <div className="row">
        <Form.Group className="mb-3 col-md-6">
          <Form.Label>
            Company Name <span className="text-danger">*</span>
          </Form.Label>
          <Form.Control
            required
            readOnly
            type="text"
            value={ticketData.companyName || ""}
          />
        </Form.Group>
        <Form.Group className="mb-3 col-md-6">
          <Form.Label>Ticket Number</Form.Label>
          <Form.Control
            type="text"
            value={ticketData.ticketNumber || ""}
            readOnly
            disabled
          />
        </Form.Group>
        <Form.Group className="mb-3 col-md-6">
          <Form.Label>
            Quotation Number <span className="text-danger">*</span>
          </Form.Label>
          <Form.Control
            required
            type="text"
            value={ticketData.quotationNumber || ""}
            readOnly
            disabled
          />
        </Form.Group>
      </div>
      <div className="row">
        <Form.Group className="mb-3 col-md-6">
          <Form.Label>Billing Address</Form.Label>
          <Form.Group className="mb-2">
            <Form.Label>
              Address Line 1 <span className="text-danger">*</span>
            </Form.Label>
            <Form.Control
              required
              value={ticketData.billingAddress[0] || ""}
              onChange={(e) => handleAddressChange(e, "billingAddress", 0)}
              placeholder="Address line 1"
            />
          </Form.Group>
          <Form.Group className="mb-2">
            <Form.Label>Address Line 2</Form.Label>
            <Form.Control
              value={ticketData.billingAddress[1] || ""}
              onChange={(e) => handleAddressChange(e, "billingAddress", 1)}
              placeholder="Address line 2"
            />
          </Form.Group>
          <div className="row">
            <Form.Group className="mb-2 col-md-4">
              <Form.Label>
                Pincode <span className="text-danger">*</span>
              </Form.Label>
              <Form.Control
                required
                type="text"
                pattern="[0-9]{6}"
                value={ticketData.billingAddress[4] || ""}
                onChange={(e) => handlePincodeChange(e, "billingAddress")}
                placeholder="Pincode"
                disabled={isFetchingAddress}
              />
              <Form.Text className="text-muted">6-digit pincode</Form.Text>
            </Form.Group>
            <Form.Group className="mb-2 col-md-4">
              <Form.Label>
                State <span className="text-danger">*</span>
              </Form.Label>
              <Form.Control
                required
                value={ticketData.billingAddress[2] || ""}
                onChange={(e) => handleAddressChange(e, "billingAddress", 2)}
                placeholder="State"
                readOnly={!isFetchingAddress && !!ticketData.billingAddress[2]}
              />
            </Form.Group>
            <Form.Group className="mb-2 col-md-4">
              <Form.Label>
                City <span className="text-danger">*</span>
              </Form.Label>
              <Form.Control
                required
                value={ticketData.billingAddress[3] || ""}
                onChange={(e) => handleAddressChange(e, "billingAddress", 3)}
                placeholder="City"
                readOnly={!isFetchingAddress && !!ticketData.billingAddress[3]}
              />
            </Form.Group>
          </div>
        </Form.Group>
        <Form.Group className="mb-3 col-md-6">
          <div className="d-flex justify-content-between align-items-center">
            <Form.Label>Shipping Address</Form.Label>
            <Form.Check
              type="checkbox"
              label="Same as Billing"
              checked={ticketData.shippingSameAsBilling || false}
              onChange={handleSameAsBillingChange}
              className="mb-2"
            />
          </div>
          <Form.Group className="mb-2">
            <Form.Label>
              Address Line 1 <span className="text-danger">*</span>
            </Form.Label>
            <Form.Control
              required={!ticketData.shippingSameAsBilling}
              value={ticketData.shippingAddressObj?.address1 || ""}
              onChange={(e) =>
                handleAddressChange(e, "shippingAddressObj", "address1")
              }
              placeholder="Address line 1"
              disabled={ticketData.shippingSameAsBilling}
            />
          </Form.Group>
          <Form.Group className="mb-2">
            <Form.Label>Address Line 2</Form.Label>
            <Form.Control
              value={ticketData.shippingAddressObj?.address2 || ""}
              onChange={(e) =>
                handleAddressChange(e, "shippingAddressObj", "address2")
              }
              placeholder="Address line 2"
              disabled={ticketData.shippingSameAsBilling}
            />
          </Form.Group>
          <div className="row">
            <Form.Group className="mb-2 col-md-4">
              <Form.Label>
                Pincode <span className="text-danger">*</span>
              </Form.Label>
              <Form.Control
                required={!ticketData.shippingSameAsBilling}
                type="text"
                pattern="[0-9]{6}"
                value={ticketData.shippingAddressObj?.pincode || ""}
                onChange={(e) => handlePincodeChange(e, "shippingAddressObj")}
                placeholder="Pincode"
                disabled={isFetchingAddress || ticketData.shippingSameAsBilling}
              />
              <Form.Text className="text-muted">6-digit pincode</Form.Text>
            </Form.Group>
            <Form.Group className="mb-2 col-md-4">
              <Form.Label>
                State <span className="text-danger">*</span>
              </Form.Label>
              <Form.Control
                required={!ticketData.shippingSameAsBilling}
                value={ticketData.shippingAddressObj?.state || ""}
                onChange={(e) =>
                  handleAddressChange(e, "shippingAddressObj", "state")
                }
                placeholder="State"
                readOnly={
                  (!isFetchingAddress &&
                    !!ticketData.shippingAddressObj?.state) ||
                  ticketData.shippingSameAsBilling
                }
              />
            </Form.Group>
            <Form.Group className="mb-2 col-md-4">
              <Form.Label>
                City <span className="text-danger">*</span>
              </Form.Label>
              <Form.Control
                required={!ticketData.shippingSameAsBilling}
                value={ticketData.shippingAddressObj?.city || ""}
                onChange={(e) =>
                  handleAddressChange(e, "shippingAddressObj", "city")
                }
                placeholder="City"
                readOnly={
                  (!isFetchingAddress &&
                    !!ticketData.shippingAddressObj?.city) ||
                  ticketData.shippingSameAsBilling
                }
              />
            </Form.Group>
          </div>
        </Form.Group>
      </div>
      <h5 className="mt-4">Goods Details</h5>
      <div className="table-responsive">
        <Table bordered className="mb-3">
          <thead>
            <tr>
              <th>Sr No.</th>
              <th>Description</th>
              <th>HSN/SAC</th>
              <th>Qty</th>
              <th>Price</th>
              <th>Amount</th>
            </tr>
          </thead>
          <tbody>
            {ticketData.goods.map((item, index) => (
              <tr key={index}>
                <td>{item.srNo}</td>
                <td>{item.description}</td>
                <td>{item.hsnSacCode}</td>
                <td>{item.quantity}</td>
                <td>₹{(item.price || 0).toFixed(2)}</td>
                <td>₹{(item.amount || 0).toFixed(2)}</td>
              </tr>
            ))}
          </tbody>
        </Table>
      </div>
      <div className="bg-light p-3 rounded">
        <div className="row">
          <div className="col-md-4">
            <Table bordered size="sm">
              <tbody>
                <tr>
                  <td>Total Quantity</td>
                  <td className="text-end">
                    <strong>{ticketData.totalQuantity || 0}</strong>
                  </td>
                </tr>
                <tr>
                  <td>Total Amount (Pre-GST)</td>
                  <td className="text-end">
                    <strong>₹{(ticketData.totalAmount || 0).toFixed(2)}</strong>
                  </td>
                </tr>
              </tbody>
            </Table>
          </div>
          <div className="col-md-8">
            <Table bordered size="sm">
              <tbody>
                {(ticketData.gstBreakdown || []).map((gstGroup, index) => (
                  <React.Fragment key={index}>
                    {gstGroup.itemGstRate > 0 && // Only show rows if there's a GST rate > 0 for this group
                      (ticketData.isBillingStateSameAsCompany ? (
                        <>
                          <tr>
                            <td>
                              CGST ({gstGroup.cgstRate.toFixed(2)}% on ₹
                              {gstGroup.taxableAmount.toFixed(2)})
                            </td>
                            <td className="text-end">
                              ₹{(gstGroup.cgstAmount || 0).toFixed(2)}
                            </td>
                          </tr>
                          <tr>
                            <td>
                              SGST ({gstGroup.sgstRate.toFixed(2)}% on ₹
                              {gstGroup.taxableAmount.toFixed(2)})
                            </td>
                            <td className="text-end">
                              ₹{(gstGroup.sgstAmount || 0).toFixed(2)}
                            </td>
                          </tr>
                        </>
                      ) : (
                        <tr>
                          <td>
                            IGST ({gstGroup.igstRate.toFixed(2)}% on ₹
                            {gstGroup.taxableAmount.toFixed(2)})
                          </td>
                          <td className="text-end">
                            ₹{(gstGroup.igstAmount || 0).toFixed(2)}
                          </td>
                        </tr>
                      ))}
                  </React.Fragment>
                ))}
                <tr className="table-active">
                  <td>
                    <strong>Total Tax</strong>
                  </td>
                  <td className="text-end">
                    <strong>
                      ₹{(ticketData.finalGstAmount || 0).toFixed(2)}
                    </strong>
                  </td>
                </tr>
                                      <tr className="table-secondary"><td><strong>Grand Total (Before Round Off)</strong></td><td className="text-end"><strong>₹{(ticketData.grandTotal || 0).toFixed(2)}</strong></td></tr>
                      {roundedGrandTotal !== null && (
                        <>
                          <tr>
                            <td>Round Off</td>
                            <td className="text-end">₹{roundOffAmount.toFixed(2)}</td>
                          </tr>
                          <tr className="table-success">
                            <td><strong>Final Amount</strong></td>
                            <td className="text-end"><strong>₹{roundedGrandTotal.toFixed(2)}</strong></td>
                          </tr>
                        </>
                      )}

              </tbody>
            </Table>
          </div>
        </div>
                        {roundedGrandTotal === null && ticketData.grandTotal > 0 && (
                    <Button variant="outline-primary" size="sm" onClick={handleRoundOff} className="mt-2 float-end">Round Off Total</Button>
                )}
                <div style={{clear: "both"}}></div>

      </div>
    </Form>
  );

  const pageFooter = (
    <>
      <ActionButtons
        item={ticketData} // Pass ticketData as the item
        onView={handlePreviewPI} // Use onView for "Preview PI", text will be "View"
        isLoading={isLoading || isFetchingAddress} // Pass combined loading state
        size="md" // Match typical modal button size
      />
      <Button
        variant="secondary"
        onClick={() => navigate(-1)}
        disabled={isLoading || isFetchingAddress}
      >
        Cancel
      </Button>
      <Button
        variant="primary"
        type="submit"
        form="create-ticket-form"
        disabled={isLoading || isFetchingAddress}
      >
        {" "}
        {/* Ensure your Form has an id="create-ticket-form" */}
        {isLoading ? "Creating..." : "Create Ticket"}
      </Button>
    </>
  );

  // The PI Preview modal is now a separate page.
  // If you were to implement a PI Preview page, it would look something like this:
  /*
    const PIPreviewPage = () => {
      const location = useLocation();
      const ticketForPreview = location.state?.ticketForPreview;
      const navigate = useNavigate();
      if (!ticketForPreview) return <Alert variant="danger">No ticket data for preview.</Alert>;
      return (
        <ReusablePageStructure
            title={`PI Preview - ${ticketData.ticketNumber || ticketData.quotationNumber}`}
            footerContent={<Button onClick={() => navigate(-1)}>Close</Button>}
        >
            <div style={{ height: '80vh', overflowY: 'auto' }}>
              <PDFViewer width="100%" height="99%">
                <PIPDF ticket={ticketForPreview} />
              </PDFViewer>
            </div>
        </ReusablePageStructure>
      );
    }
  */

  return (
    <ReusablePageStructure
      title="Create Ticket from Quotation"
      footerContent={pageFooter}
    >
      {pageContent}
    </ReusablePageStructure>
>>>>>>> 2d901c74
  );
};

export default CreateTicketPage;<|MERGE_RESOLUTION|>--- conflicted
+++ resolved
@@ -1,29 +1,3 @@
-<<<<<<< HEAD
-// pages/CreateTicketPage.jsx
-import React, { useState, useEffect } from "react";
-import { Button, Form, Table } from "react-bootstrap";
-import axios from "axios";
-// import ReusablePageLayout from "../components/ReusablePageLayout";
-import { useNavigate } from "react-router-dom";
-
-const CreateTicketPage = ({
-  ticketData,
-  setTicketData,
-  handleTicketSubmit,
-  isLoading,
-  error,
-}) => {
-  const navigate = useNavigate();
-  const [isFetchingAddress, setIsFetchingAddress] = useState(false);
-  const [isSameState, setIsSameState] = useState(true);
-
-  // Function to calculate taxes (same as before)
-  const calculateTaxes = (sameStateEvaluation) => {
-    const gstRate = sameStateEvaluation ? 9 : 18;
-    const totalAmount = ticketData.totalAmount || 0;
-    const gstAmount = (totalAmount * gstRate) / 100;
-    const grandTotal = totalAmount + gstAmount;
-=======
 // c:/Users/Raghav Raj Sobti/Desktop/fresh/client/src/components/CreateTicketModal.jsx
 import React, { useState, useEffect, useCallback } from "react";
 import { Button, Form, Table, Spinner, Alert } from "react-bootstrap"; // Modal removed, Alert added
@@ -233,16 +207,9 @@
       runningTotalCgst + runningTotalSgst + runningTotalIgst;
     const currentTotalAmount = ticketData.totalAmount || 0;
     const grandTotal = currentTotalAmount + finalGstAmount;
->>>>>>> 2d901c74
 
     setTicketData((prev) => ({
       ...prev,
-<<<<<<< HEAD
-      gstRate,
-      gstAmount,
-      grandTotal,
-      isSameState: sameStateEvaluation
-=======
       gstBreakdown: newGstBreakdown,
       totalCgstAmount: runningTotalCgst,
       totalSgstAmount: runningTotalSgst,
@@ -250,7 +217,6 @@
       finalGstAmount,
       grandTotal,
       isBillingStateSameAsCompany,
->>>>>>> 2d901c74
     }));
     // Reset rounding when taxes are recalculated
     setRoundedGrandTotal(null);
@@ -267,26 +233,6 @@
     calculateTaxes();
   }, [calculateTaxes]);
 
-<<<<<<< HEAD
-  // Check if states are same (same as before)
-  useEffect(() => {
-    const billingState = ticketData.billingAddress[2] || "";
-    const shippingState = ticketData.shippingSameAsBilling
-                            ? billingState
-                            : ticketData.shippingAddressObj?.state || "";
-    
-    const newIsSameState = billingState === shippingState;
-    setIsSameState(newIsSameState);
-    calculateTaxes(newIsSameState);
-  }, [
-      ticketData.billingAddress,
-      ticketData.shippingAddressObj,
-      ticketData.shippingSameAsBilling,
-      ticketData.totalAmount,
-  ]);
-
-  // Fetch address from pincode (same as before)
-=======
   useEffect(() => {
     if (ticketData.shippingSameAsBilling) {
       setTicketData((prev) => ({
@@ -306,7 +252,6 @@
     setTicketData,
   ]);
 
->>>>>>> 2d901c74
   const fetchAddressFromPincode = async (pincode, addressType) => {
     if (!pincode || pincode.length !== 6) return;
     setIsFetchingAddress(true);
@@ -319,14 +264,8 @@
         const postOffice = data.PostOffice[0];
         setTicketData((prev) => {
           let newBillingArray = [...prev.billingAddress];
-<<<<<<< HEAD
-          let newShippingObj = { ...(prev.shippingAddressObj || { address1: "", address2: "", city: "", state: "", pincode: "" }) };
-
-          if (addressType === 'billingAddress') {
-=======
           let newShippingObj = { ...(prev.shippingAddressObj || {}) };
           if (addressType === "billingAddress") {
->>>>>>> 2d901c74
             newBillingArray[2] = postOffice.State;
             newBillingArray[3] = postOffice.District;
             newBillingArray[4] = pincode;
@@ -335,11 +274,7 @@
               newShippingObj.city = postOffice.District;
               newShippingObj.pincode = pincode;
             }
-<<<<<<< HEAD
-          } else if (addressType === 'shippingAddressObj') {
-=======
           } else if (addressType === "shippingAddressObj") {
->>>>>>> 2d901c74
             newShippingObj.state = postOffice.State;
             newShippingObj.city = postOffice.District;
             newShippingObj.pincode = pincode;
@@ -361,25 +296,6 @@
   // Handle pincode change (same as before)
   const handlePincodeChange = (e, addressType) => {
     const pincode = e.target.value;
-<<<<<<< HEAD
-    if (addressType === 'billingAddress') {
-      const newBillingArray = [...ticketData.billingAddress];
-      newBillingArray[4] = pincode;
-
-      setTicketData(prev => {
-        let newShippingObj = { ...(prev.shippingAddressObj || { address1: "", address2: "", city: "", state: "", pincode: "" }) };
-        if (prev.shippingSameAsBilling) {
-          newShippingObj.pincode = pincode;
-        }
-        return { ...prev, billingAddress: newBillingArray, shippingAddressObj: newShippingObj };
-      });
-
-      if (pincode.length === 6) {
-        setTimeout(() => fetchAddressFromPincode(pincode, 'billingAddress'), 0);
-      }
-    } else if (addressType === 'shippingAddressObj') {
-      setTicketData(prev => ({
-=======
     setTicketData((prev) => {
       let newBillingArray = [...prev.billingAddress];
       let newShippingObj = { ...(prev.shippingAddressObj || {}) };
@@ -390,7 +306,6 @@
         newShippingObj.pincode = pincode;
       }
       return {
->>>>>>> 2d901c74
         ...prev,
         billingAddress: newBillingArray,
         shippingAddressObj: newShippingObj,
@@ -403,38 +318,17 @@
   // Handle address change (same as before)
   const handleAddressChange = (e, addressType, fieldOrIndex) => {
     const { value } = e.target;
-<<<<<<< HEAD
-    if (addressType === 'billingAddress') {
-      const newBillingArray = [...ticketData.billingAddress];
-      newBillingArray[fieldOrIndex] = value;
-
-      setTicketData(prev => {
-        let newShippingObj = { ...(prev.shippingAddressObj || { address1: "", address2: "", city: "", state: "", pincode: "" }) };
-=======
     setTicketData((prev) => {
       let newBillingArray = [...prev.billingAddress];
       let newShippingObj = { ...(prev.shippingAddressObj || {}) };
       if (addressType === "billingAddress") {
         newBillingArray[fieldOrIndex] = value;
->>>>>>> 2d901c74
         if (prev.shippingSameAsBilling) {
           if (fieldOrIndex === 0) newShippingObj.address1 = value;
           else if (fieldOrIndex === 1) newShippingObj.address2 = value;
           else if (fieldOrIndex === 2) newShippingObj.state = value;
           else if (fieldOrIndex === 3) newShippingObj.city = value;
         }
-<<<<<<< HEAD
-        return { ...prev, billingAddress: newBillingArray, shippingAddressObj: newShippingObj };
-      });
-    } else if (addressType === 'shippingAddressObj') {
-      setTicketData(prev => ({
-        ...prev,
-        shippingAddressObj: {
-          ...(prev.shippingAddressObj || { address1: "", address2: "", city: "", state: "", pincode: "" }),
-          [fieldOrIndex]: value,
-        }
-      }));
-=======
       } else if (addressType === "shippingAddressObj") {
         newShippingObj[fieldOrIndex] = value;
       }
@@ -458,7 +352,6 @@
     } else {
       newRoundedTotal = Math.ceil(currentGrandTotal);
       newRoundOffAmount = 1 - decimalPart;
->>>>>>> 2d901c74
     }
     setRoundedGrandTotal(newRoundedTotal);
     setRoundOffAmount(newRoundOffAmount);
@@ -477,18 +370,16 @@
             city: prev.billingAddress[3] || "",
             pincode: prev.billingAddress[4] || "",
           }
-<<<<<<< HEAD
-        : { ...(prev.shippingAddressObj || { address1: "", address2: "", city: "", state: "", pincode: "" }) }; 
-
-=======
         : { ...(prev.shippingAddressObj || {}) };
->>>>>>> 2d901c74
       return {
         ...prev,
         shippingSameAsBilling: isChecked,
         shippingAddressObj: newShippingAddressObj,
       };
     });
+
+
+  };
 
   const handlePreviewPI = () => {
     // Construct the ticket object exactly as PIPDF expects it
@@ -515,255 +406,6 @@
     navigate("/tickets/pi-preview", { state: { ticketForPreview } });
   };
 
-<<<<<<< HEAD
-  };
-
-  return (
-      <Form>
-        {error && <div className="alert alert-danger">{error}</div>}
-
-        <div className="row">
-          <Form.Group className="mb-3 col-md-6">
-            <Form.Label>Company Name <span className="text-danger">*</span></Form.Label>
-            <Form.Control
-              required
-              readOnly={true}
-              type="text"
-              value={ticketData.companyName || ""}
-            />
-          </Form.Group>
-          <Form.Group className="mb-3 col-md-6">
-            <Form.Label>Ticket Number</Form.Label>
-            <Form.Control
-              type="text"
-              value={ticketData.ticketNumber || ""}
-              readOnly={true}
-              disabled={true}
-            />
-          </Form.Group>
-          <Form.Group className="mb-3 col-md-6">
-            <Form.Label>Quotation Number <span className="text-danger">*</span></Form.Label>
-            <Form.Control
-              required
-              type="text"
-              value={ticketData.quotationNumber || ""}
-              readOnly
-              disabled
-            />
-          </Form.Group>
-        </div>
-
-        {/* Billing Address Section */}
-        <div className="row">
-          <Form.Group className="mb-3 col-md-6">
-            <Form.Label>Billing Address</Form.Label>
-            <Form.Group className="mb-2">
-              <Form.Label>Address Line 1 <span className="text-danger">*</span></Form.Label>
-              <Form.Control
-                required
-                value={ticketData.billingAddress[0] || ""}
-                onChange={(e) => handleAddressChange(e, 'billingAddress', 0)}
-                placeholder="Address line 1"
-              />
-            </Form.Group>
-            <Form.Group className="mb-2">
-              <Form.Label>Address Line 2</Form.Label>
-              <Form.Control
-                value={ticketData.billingAddress[1] || ""}
-                onChange={(e) => handleAddressChange(e, 'billingAddress', 1)}
-                placeholder="Address line 2"
-              />
-            </Form.Group>
-            <div className="row">
-              <Form.Group className="mb-2 col-md-4">
-                <Form.Label>Pincode <span className="text-danger">*</span></Form.Label>
-                <Form.Control
-                  required
-                  type="text"
-                  pattern="[0-9]{6}"
-                  value={ticketData.billingAddress[4] || ""}
-                  onChange={(e) => handlePincodeChange(e, 'billingAddress')}
-                  placeholder="Pincode"
-                  disabled={isFetchingAddress}
-                />
-                <Form.Text className="text-muted">
-                  6-digit pincode for state/city
-                </Form.Text>
-              </Form.Group>
-              <Form.Group className="mb-2 col-md-4">
-                <Form.Label>State <span className="text-danger">*</span></Form.Label>
-                <Form.Control
-                  required
-                  value={ticketData.billingAddress[2] || ""}
-                  onChange={(e) => handleAddressChange(e, 'billingAddress', 2)}
-                  placeholder="State"
-                  readOnly={!isFetchingAddress && !!ticketData.billingAddress[2]}
-                />
-              </Form.Group>
-              <Form.Group className="mb-2 col-md-4">
-                <Form.Label>City <span className="text-danger">*</span></Form.Label>
-                <Form.Control
-                  required
-                  value={ticketData.billingAddress[3] || ""}
-                  onChange={(e) => handleAddressChange(e, 'billingAddress', 3)}
-                  placeholder="City"
-                  readOnly={!isFetchingAddress && !!ticketData.billingAddress[3]}
-                />
-              </Form.Group>
-            </div>
-          </Form.Group>
-
-          {/* Shipping Address Section */}
-          <Form.Group className="mb-3 col-md-6">
-            <div className="d-flex justify-content-between align-items-center">
-              <Form.Label>Shipping Address</Form.Label>
-              <Form.Check
-                type="checkbox"
-                label="Same as Billing Address"
-                checked={ticketData.shippingSameAsBilling || false}
-                onChange={handleSameAsBillingChange}
-                className="mb-2"
-              />
-            </div>
-            <Form.Group className="mb-2">
-              <Form.Label>Address Line 1 <span className="text-danger">*</span></Form.Label>
-              <Form.Control
-                required={!ticketData.shippingSameAsBilling}
-                value={ticketData.shippingAddressObj?.address1 || ""}
-                onChange={(e) => handleAddressChange(e, 'shippingAddressObj', 'address1')}
-                placeholder="Address line 1"
-                disabled={ticketData.shippingSameAsBilling}
-              />
-            </Form.Group>
-            <Form.Group className="mb-2">
-              <Form.Label>Address Line 2</Form.Label>
-              <Form.Control
-                value={ticketData.shippingAddressObj?.address2 || ""}
-                onChange={(e) => handleAddressChange(e, 'shippingAddressObj', 'address2')}
-                placeholder="Address line 2"
-                disabled={ticketData.shippingSameAsBilling}
-              />
-            </Form.Group>
-            <div className="row">
-              <Form.Group className="mb-2 col-md-4">
-                <Form.Label>Pincode <span className="text-danger">*</span></Form.Label>
-                <Form.Control
-                  required={!ticketData.shippingSameAsBilling}
-                  type="text"
-                  pattern="[0-9]{6}"
-                  value={ticketData.shippingAddressObj?.pincode || ""}
-                  onChange={(e) => handlePincodeChange(e, 'shippingAddressObj')}
-                  placeholder="Pincode"
-                  disabled={isFetchingAddress || ticketData.shippingSameAsBilling}
-                />
-                <Form.Text className="text-muted">
-                  6-digit pincode for state/city
-                </Form.Text>
-              </Form.Group>
-              <Form.Group className="mb-2 col-md-4">
-                <Form.Label>State <span className="text-danger">*</span></Form.Label>
-                <Form.Control
-                  required={!ticketData.shippingSameAsBilling}
-                  value={ticketData.shippingAddressObj?.state || ""}
-                  onChange={(e) => handleAddressChange(e, 'shippingAddressObj', 'state')}
-                  placeholder="State"
-                  readOnly={(!isFetchingAddress && !!ticketData.shippingAddressObj?.state) || ticketData.shippingSameAsBilling}
-                />
-              </Form.Group>
-              <Form.Group className="mb-2 col-md-4">
-                <Form.Label>City <span className="text-danger">*</span></Form.Label>
-                <Form.Control
-                  required={!ticketData.shippingSameAsBilling}
-                  value={ticketData.shippingAddressObj?.city || ""}
-                  onChange={(e) => handleAddressChange(e, 'shippingAddressObj', 'city')}
-                  placeholder="City"
-                  readOnly={(!isFetchingAddress && !!ticketData.shippingAddressObj?.city) || ticketData.shippingSameAsBilling}
-                />
-              </Form.Group>
-            </div>
-          </Form.Group>
-        </div>
-
-        <h5 className="mt-4">Goods Details</h5>
-        <div className="table-responsive">
-          <Table bordered className="mb-3">
-            <thead>
-              <tr>
-                <th>Sr No.</th>
-                <th>Description</th>
-                <th>HSN/SAC</th>
-                <th>Qty</th>
-                <th>Price</th>
-                <th>Amount</th>
-              </tr>
-            </thead>
-            <tbody>
-              {ticketData.goods.map((item, index) => (
-                <tr key={index}>
-                  <td>{item.srNo}</td>
-                  <td>{item.description}</td>
-                  <td>{item.hsnSacCode}</td>
-                  <td>{item.quantity}</td>
-                  <td>₹{(item.price || 0).toFixed(2)}</td>
-                  <td>₹{(item.amount || 0).toFixed(2)}</td>
-                </tr>
-              ))}
-            </tbody>
-          </Table>
-        </div>
-
-        <div className="bg-light p-3 rounded">
-          <div className="row">
-            <div className="col-md-4">
-              <Table bordered size="sm">
-                <tbody>
-                  <tr>
-                    <td>Total Quantity</td>
-                    <td className="text-end"><strong>{ticketData.totalQuantity || 0}</strong></td>
-                  </tr>
-                  <tr>
-                    <td>Total Amount</td>
-                    <td className="text-end"><strong>₹{(ticketData.totalAmount || 0).toFixed(2)}</strong></td>
-                  </tr>
-                </tbody>
-              </Table>
-            </div>
-            <div className="col-md-8">
-              <Table bordered size="sm">
-                <tbody>
-                  {isSameState ? (
-                    <>
-                      <tr>
-                        <td>CGST (9%)</td>
-                        <td className="text-end">₹{((ticketData.gstAmount || 0) / 2).toFixed(2)}</td>
-                      </tr>
-                      <tr>
-                        <td>SGST (9%)</td>
-                        <td className="text-end">₹{((ticketData.gstAmount || 0) / 2).toFixed(2)}</td>
-                      </tr>
-                    </>
-                  ) : (
-                    <tr>
-                      <td>IGST (18%)</td>
-                      <td className="text-end">₹{(ticketData.gstAmount || 0).toFixed(2)}</td>
-                    </tr>
-                  )}
-                  <tr className="table-active">
-                    <td><strong>Total Tax</strong></td>
-                    <td className="text-end"><strong>₹{(ticketData.gstAmount || 0).toFixed(2)}</strong></td>
-                  </tr>
-                  <tr className="table-success">
-                    <td><strong>Grand Total</strong></td>
-                    <td className="text-end"><strong>₹{(ticketData.grandTotal || 0).toFixed(2)}</strong></td>
-                  </tr>
-                </tbody>
-              </Table>
-            </div>
-          </div>
-        </div>
-      </Form>
-    
-=======
   // useEffect to set ticketData if passed via state and not already set (e.g. on direct navigation/refresh if state is lost)
   useEffect(() => {
     if (
@@ -1149,7 +791,6 @@
     >
       {pageContent}
     </ReusablePageStructure>
->>>>>>> 2d901c74
   );
 };
 
