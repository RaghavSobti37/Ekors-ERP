import React, { useState, useEffect } from "react";
import { Modal, Button, Form, Table } from "react-bootstrap";
import axios from "axios";

const CreateTicketModal = ({
  show,
  onHide,
  ticketData,
  setTicketData,
  handleTicketSubmit,
  isLoading,
  error,
}) => {
  const [isFetchingAddress, setIsFetchingAddress] = useState(false);
  const [sameAsBilling, setSameAsBilling] = useState(false);

  // Full screen modal style
  const fullScreenModalStyle = {
    position: 'fixed',
    top: '50%',
    left: '50%',
    transform: 'translate(-50%, -50%)',
    width: '95vw',
    height: '95vh',
    maxWidth: 'none',
    margin: 0,
    padding: 0,
    overflow: 'auto',
    backgroundColor: 'white',
    border: '1px solid #dee2e6',
    borderRadius: '0.3rem',
    boxShadow: '0 0.5rem 1rem rgba(0, 0, 0, 0.15)',
    zIndex: 1050
  };

  // Modal body style with scroll
  const modalBodyStyle = {
    maxHeight: 'calc(95vh - 120px)',
    overflowY: 'auto',
    padding: '20px'
  };

  // Modal footer style (sticky at bottom)
  const modalFooterStyle = {
    position: 'sticky',
    bottom: 0,
    zIndex: 1050,
    backgroundColor: 'white',
    borderTop: '1px solid #dee2e6',
    padding: '15px'
  };

  // Update shipping address when billing address changes and sameAsBilling is checked
  useEffect(() => {
    if (sameAsBilling) {
      setTicketData({
        ...ticketData,
        shippingAddress: [...ticketData.billingAddress]
      });
    }
  }, [sameAsBilling, ticketData.billingAddress]);

  const fetchAddressFromPincode = async (pincode, addressType) => {
    if (!pincode || pincode.length !== 6) {
      console.log("Invalid pincode:", pincode);
      return;
    }
    
    setIsFetchingAddress(true);
    try {
      console.log("Fetching address for pincode:", pincode);
      const response = await axios.get(`https://api.postalpincode.in/pincode/${pincode}`);
      console.log("API Response:", response.data);
      
      const data = response.data[0];
      
      if (data.Status === "Success") {
        const postOffice = data.PostOffice[0];
        console.log("Post Office Data:", postOffice);
        const newAddress = [...ticketData[addressType]];
        newAddress[2] = postOffice.State; // State
        newAddress[3] = postOffice.District; // City
        newAddress[4] = pincode;
        
        console.log("New Address:", newAddress);
        setTicketData({
          ...ticketData,
          [addressType]: newAddress
        });
      } else {
        console.log("API returned error status:", data.Status, data.Message);
      }
    } catch (error) {
      console.error("Error fetching address:", error);
      if (error.response) {
        console.error("Response data:", error.response.data);
        console.error("Response status:", error.response.status);
      }
    } finally {
      setIsFetchingAddress(false);
    }
  };

  const handlePincodeChange = (e, addressType) => {
    const pincode = e.target.value;
    const newAddress = [...ticketData[addressType]];
    newAddress[4] = pincode;
    
    setTicketData({
      ...ticketData,
      [addressType]: newAddress
    });

    if (pincode.length === 6) {
      setTimeout(() => {
        fetchAddressFromPincode(pincode, addressType);
      }, 0);
    }
  };

  const handleAddressChange = (e, addressType, index) => {
    const value = e.target.value;
    const newAddress = [...ticketData[addressType]];
    newAddress[index] = value;
    
    setTicketData({
      ...ticketData,
      [addressType]: newAddress
    });

    if (sameAsBilling && addressType === 'billingAddress') {
      const newShippingAddress = [...ticketData.shippingAddress];
      newShippingAddress[index] = value;
      
      setTicketData(prevData => ({
        ...prevData,
        shippingAddress: newShippingAddress
      }));
    }
  };

  const handleSameAsBillingChange = (e) => {
    const isChecked = e.target.checked;
    setSameAsBilling(isChecked);
    
    if (isChecked) {
      setTicketData({
        ...ticketData,
        shippingAddress: [...ticketData.billingAddress]
      });
    }
  };

  return (
    <div style={{ display: show ? 'block' : 'none' }}>
      <div style={fullScreenModalStyle}>
        <Modal.Header closeButton onHide={onHide} style={{ borderBottom: '1px solid #dee2e6' }}>
          <Modal.Title>Create Ticket from Quotation</Modal.Title>
        </Modal.Header>
        <Form onSubmit={handleTicketSubmit}>
          <Modal.Body style={modalBodyStyle}>
            {error && <div className="alert alert-danger">{error}</div>}
            
            <div className="row">
              <Form.Group className="mb-3 col-md-6">
                <Form.Label>Company Name <span className="text-danger">*</span></Form.Label>
                <Form.Control
                  required
                  type="text"
                  value={ticketData.companyName}
                  onChange={(e) =>
                    setTicketData({
                      ...ticketData,
                      companyName: e.target.value,
                    })
                  }
                />
              </Form.Group>
              <Form.Group className="mb-3 col-md-6">
                <Form.Label>Ticket Number</Form.Label>
                <Form.Control
                  type="text"
                  value={ticketData.ticketNumber}
                  readOnly={true}
                  disabled={true}
                />
              </Form.Group>
              <Form.Group className="mb-3 col-md-6">
                <Form.Label>Quotation Number <span className="text-danger">*</span></Form.Label>
                <Form.Control
                  required
                  type="text"
                  value={ticketData.quotationNumber}
                  readOnly
                  disabled
                />
              </Form.Group>
            </div>

            <div className="row">
              <Form.Group className="mb-3 col-md-6">
                <Form.Label>Billing Address</Form.Label>
                <Form.Group className="mb-2">
                  <Form.Label>Address Line 1 <span className="text-danger">*</span></Form.Label>
                  <Form.Control
                    required
                    value={ticketData.billingAddress[0] || ""}
                    onChange={(e) => handleAddressChange(e, 'billingAddress', 0)}
                    placeholder="Address line 1"
                  />
                </Form.Group>
                <Form.Group className="mb-2">
                  <Form.Label>Address Line 2</Form.Label>
                  <Form.Control
                    value={ticketData.billingAddress[1] || ""}
                    onChange={(e) => handleAddressChange(e, 'billingAddress', 1)}
                    placeholder="Address line 2"
                  />
                </Form.Group>
                <div className="row">
                  <Form.Group className="mb-2 col-md-4">
                    <Form.Label>Pincode*</Form.Label>
                    <Form.Control
                      required
                      type="text"
                      pattern="[0-9]{6}"
                      value={ticketData.billingAddress[4] || ""}
                      onChange={(e) => handlePincodeChange(e, 'billingAddress')}
                      placeholder="Pincode"
                      disabled={isFetchingAddress}
                    />
                    <Form.Text className="text-muted">
                      Enter a 6-digit pincode to auto-fill state and city
                    </Form.Text>
                  </Form.Group>
                  <Form.Group className="mb-2 col-md-4">
                    <Form.Label>State <span className="text-danger">*</span></Form.Label>
                    <Form.Control
                      required
                      value={ticketData.billingAddress[2] || ""}
                      onChange={(e) => handleAddressChange(e, 'billingAddress', 2)}
                      placeholder="State"
                      disabled={isFetchingAddress}
                    />
                  </Form.Group>
                  <Form.Group className="mb-2 col-md-4">
                    <Form.Label>City <span className="text-danger">*</span></Form.Label>
                    <Form.Control
                      required
                      value={ticketData.billingAddress[3] || ""}
                      onChange={(e) => handleAddressChange(e, 'billingAddress', 3)}
                      placeholder="City"
                      disabled={isFetchingAddress}
                    />
                  </Form.Group>
                </div>
              </Form.Group>

              <Form.Group className="mb-3 col-md-6">
                <div className="d-flex justify-content-between align-items-center">
                  <Form.Label>Shipping Address*</Form.Label>
                  <Form.Check
                    type="checkbox"
                    label="Same as Billing Address"
                    checked={sameAsBilling}
                    onChange={handleSameAsBillingChange}
                    className="mb-2"
                  />
                </div>
                <Form.Group className="mb-2">
                  <Form.Label>Address Line 1*</Form.Label>
                  <Form.Control
                    required
                    value={ticketData.shippingAddress[0] || ""}
                    onChange={(e) => handleAddressChange(e, 'shippingAddress', 0)}
                    placeholder="Address line 1"
                    disabled={sameAsBilling}
                  />
                </Form.Group>
                <Form.Group className="mb-2">
                  <Form.Label>Address Line 2</Form.Label>
                  <Form.Control
                    value={ticketData.shippingAddress[1] || ""}
                    onChange={(e) => handleAddressChange(e, 'shippingAddress', 1)}
                    placeholder="Address line 2"
                    disabled={sameAsBilling}
                  />
                </Form.Group>
                <div className="row">
                  <Form.Group className="mb-2 col-md-4">
                    <Form.Label>Pincode <span className="text-danger">*</span></Form.Label>
                    <Form.Control
                      required
                      type="text"
                      pattern="[0-9]{6}"
                      value={ticketData.shippingAddress[4] || ""}
                      onChange={(e) => handlePincodeChange(e, 'shippingAddress')}
                      placeholder="Pincode"
                      disabled={isFetchingAddress || sameAsBilling}
                    />
                    <Form.Text className="text-muted">
                      Enter a 6-digit pincode to auto-fill state and city
                    </Form.Text>
                  </Form.Group>
                  <Form.Group className="mb-2 col-md-4">
                    <Form.Label>State*</Form.Label>
                    <Form.Control
                      required
                      value={ticketData.shippingAddress[2] || ""}
                      onChange={(e) => handleAddressChange(e, 'shippingAddress', 2)}
                      placeholder="State"
                      disabled={isFetchingAddress || sameAsBilling}
                    />
                  </Form.Group>
                  <Form.Group className="mb-2 col-md-4">
                    <Form.Label>City*</Form.Label>
                    <Form.Control
                      required
                      value={ticketData.shippingAddress[3] || ""}
                      onChange={(e) => handleAddressChange(e, 'shippingAddress', 3)}
                      placeholder="City"
                      disabled={isFetchingAddress || sameAsBilling}
                    />
                  </Form.Group>
                </div>
              </Form.Group>
            </div>

            <h5 className="mt-4">Goods Details</h5>
            <div className="table-responsive">
              <Table bordered className="mb-3">
                <thead>
                  <tr>
                    <th>Sr No.</th>
                    <th>Description</th>
                    <th>HSN/SAC</th>
                    <th>Qty</th>
                    <th>Price</th>
                    <th>Amount</th>
                  </tr>
                </thead>
                <tbody>
                  {ticketData.goods.map((item, index) => (
                    <tr key={index}>
                      <td>{item.srNo}</td>
                      <td>{item.description}</td>
                      <td>{item.hsnSacCode}</td>
                      <td>{item.quantity}</td>
                      <td>₹{item.price.toFixed(2)}</td>
                      <td>₹{item.amount.toFixed(2)}</td>
                    </tr>
                  ))}
                </tbody>
              </Table>
            </div>

            <div className="bg-light p-3 rounded">
              <div className="row">
                <div className="col-md-4">
                  <p>
                    Total Quantity: <strong>{ticketData.totalQuantity}</strong>
                  </p>
                </div>
                <div className="col-md-4">
                  <p>
                    Total Amount: <strong>₹{ticketData.totalAmount.toFixed(2)}</strong>
                  </p>
                </div>
                <div className="col-md-4">
                  <p>
                    GST (18%): <strong>₹{ticketData.gstAmount.toFixed(2)}</strong>
                  </p>
                </div>
              </div>
              <div className="row">
                <div className="col-md-12">
                  <h5>Grand Total: ₹{ticketData.grandTotal.toFixed(2)}</h5>
                </div>
              </div>
            </div>
<<<<<<< HEAD
          </div>
          <Modal.Footer style={modalFooterStyle}>
          <Button variant="secondary" onClick={onHide}>
            Cancel
          </Button>
          <Button variant="primary" type="submit" disabled={isLoading || isFetchingAddress}>
            Create Ticket
            {isLoading ? "Creating..." : "Create Ticket"}
          </Button>
        </Modal.Footer>
        </Modal.Body>
        
      </Form>
=======
          </Modal.Body>
          <Modal.Footer style={modalFooterStyle}>
            <Button variant="secondary" onClick={onHide}>
              Cancel
            </Button>
            <Button variant="primary" type="submit" disabled={isLoading || isFetchingAddress}>
              {isLoading ? "Creating..." : "Create Ticket"}
            </Button>
          </Modal.Footer>
        </Form>
      </div>
>>>>>>> 361c8acc
    </div>
  );
};

export default CreateTicketModal;<|MERGE_RESOLUTION|>--- conflicted
+++ resolved
@@ -378,21 +378,6 @@
                 </div>
               </div>
             </div>
-<<<<<<< HEAD
-          </div>
-          <Modal.Footer style={modalFooterStyle}>
-          <Button variant="secondary" onClick={onHide}>
-            Cancel
-          </Button>
-          <Button variant="primary" type="submit" disabled={isLoading || isFetchingAddress}>
-            Create Ticket
-            {isLoading ? "Creating..." : "Create Ticket"}
-          </Button>
-        </Modal.Footer>
-        </Modal.Body>
-        
-      </Form>
-=======
           </Modal.Body>
           <Modal.Footer style={modalFooterStyle}>
             <Button variant="secondary" onClick={onHide}>
@@ -404,7 +389,6 @@
           </Modal.Footer>
         </Form>
       </div>
->>>>>>> 361c8acc
     </div>
   );
 };
