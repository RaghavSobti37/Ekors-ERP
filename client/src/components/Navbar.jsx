import React, { useState, useRef, useEffect, useCallback } from "react";
import "../css/Navbar.css";
import {
  FaUser,
  FaFileInvoice,
  FaTicketAlt,
  FaClipboardList,
  FaClock,
  FaBoxOpen,
  FaUsers,
<<<<<<< HEAD
  FaExclamationTriangle,
  FaExclamationCircle,
  FaBars,
  FaTimes
=======
  FaExclamationTriangle, // For restock alerts
  FaExclamationCircle, // For low quantity warnings
  FaCogs, // For Management
>>>>>>> 989c34b9
} from "react-icons/fa";
import { useNavigate, NavLink } from "react-router-dom";
import { useAuth } from "../context/AuthContext";
import apiClient from "../utils/apiClient";

const DEFAULT_LOW_QUANTITY_THRESHOLD = 3;
const LOCAL_STORAGE_LOW_QUANTITY_KEY = "globalLowStockThresholdSetting";

function NavbarComponent({ showPurchaseModal }) {
  const [showProfilePopup, setShowProfilePopup] = useState(false);
  const [showItemsDropdown, setShowItemsDropdown] = useState(false);
<<<<<<< HEAD
  const [mobileMenuOpen, setMobileMenuOpen] = useState(false);
=======
  const [showManagementDropdown, setShowManagementDropdown] = useState(false);
  const navigate = useNavigate();
>>>>>>> 989c34b9
  const [restockAlertCount, setRestockAlertCount] = useState(0);
  const [lowStockWarningCount, setLowStockWarningCount] = useState(0);
  const { user, logout } = useAuth();
  const navigate = useNavigate();

  const timeoutRef = useRef(null);
  const dropdownTimeoutRef = useRef(null);
<<<<<<< HEAD
  const mobileMenuRef = useRef(null);
=======
  const managementDropdownTimeoutRef = useRef(null);
>>>>>>> 989c34b9

  const fetchRestockData = useCallback(async () => {
    if (!user) return;

    const currentThreshold =
      parseInt(localStorage.getItem(LOCAL_STORAGE_LOW_QUANTITY_KEY), 10) ||
      DEFAULT_LOW_QUANTITY_THRESHOLD;
    try {
      const response = await apiClient(
        `/items/restock-summary?lowGlobalThreshold=${currentThreshold}`
      );
      setRestockAlertCount(response.restockNeededCount || 0);
      setLowStockWarningCount(response.lowStockWarningCount || 0);
    } catch (error) {
      console.error(
        "Navbar: Failed to fetch restock summary:",
        error.data?.message || error.message
      );
    }
  }, [user]);

  useEffect(() => {
    fetchRestockData();
    const intervalId = setInterval(fetchRestockData, 300000);
    return () => clearInterval(intervalId);
  }, [fetchRestockData]);

  useEffect(() => {
    const handleClickOutside = (event) => {
      if (mobileMenuRef.current && !mobileMenuRef.current.contains(event.target)) {
        setMobileMenuOpen(false);
      }
    };

    document.addEventListener("mousedown", handleClickOutside);
    return () => {
      document.removeEventListener("mousedown", handleClickOutside);
    };
  }, []);

  const handlePurchaseHistoryClick = () => {
    navigate("/purchasehistory");
    setMobileMenuOpen(false);
  };

  const handleViewAllItems = () => {
    navigate("/itemslist");
    setMobileMenuOpen(false);
  };

  const handleSignOut = () => {
    logout();
    navigate("/");
    setMobileMenuOpen(false);
  };

  const handleMouseEnterProfile = () => {
    clearTimeout(timeoutRef.current);
    setShowProfilePopup(true);
  };

  const handleMouseLeaveProfile = () => {
    timeoutRef.current = setTimeout(() => {
      setShowProfilePopup(false);
    }, 300);
  };

  const handleMouseEnterDropdown = () => {
    clearTimeout(dropdownTimeoutRef.current);
    setShowItemsDropdown(true);
  };

  const handleMouseLeaveDropdown = () => {
    dropdownTimeoutRef.current = setTimeout(() => {
      setShowItemsDropdown(false);
    }, 300);
  };

  const handleMouseEnterManagementDropdown = () => {
    clearTimeout(managementDropdownTimeoutRef.current);
    setShowManagementDropdown(true);
  };

  const handleMouseLeaveManagementDropdown = () => {
    managementDropdownTimeoutRef.current = setTimeout(() => {
      setShowManagementDropdown(false);
    }, 300);
  };
  const handleStockAlertClick = () => {
    const currentThreshold =
<<<<<<< HEAD
      parseInt(localStorage.getItem(LOCAL_STORAGE_LOW_QUANTITY_KEY), 10) ||
      DEFAULT_LOW_QUANTITY_THRESHOLD;
    navigate(`/itemslist?filter=stock_alerts&lowThreshold=${currentThreshold}`);
    setMobileMenuOpen(false);
  };

  const toggleMobileMenu = () => {
    setMobileMenuOpen(!mobileMenuOpen);
=======
      parseInt(localStorage.getItem(LOCAL_STORAGE_LOW_QUANTITY_KEY), 10) || DEFAULT_LOW_QUANTITY_THRESHOLD;
    navigate(`/itemslist?filter=stock_alerts`); 
>>>>>>> 989c34b9
  };

  return (
    <nav className="navbar">
      <div className="navbar-left">
        <div className="logo">
          <img src="/logo.png" alt="E-KORS" className="logo-img" />
        </div>

        <button className="mobile-menu-toggle" onClick={toggleMobileMenu}>
          {mobileMenuOpen ? <FaTimes /> : <FaBars />}
        </button>

        <div 
          className={`nav-links ${mobileMenuOpen ? "active" : ""}`}
          ref={mobileMenuRef}
        >
          <NavLink
            to="/quotations"
            className={({ isActive }) =>
              isActive ? "nav-link active" : "nav-link"
            }
            onClick={() => setMobileMenuOpen(false)}
          >
            <FaFileInvoice /> Quotations
          </NavLink>
          <NavLink
            to="/tickets"
            className={({ isActive }) =>
              isActive ? "nav-link active" : "nav-link"
            }
            onClick={() => setMobileMenuOpen(false)}
          >
            <FaTicketAlt /> Tickets
          </NavLink>
          <NavLink
            to="/logtime"
            className={({ isActive }) =>
              isActive ? "nav-link active" : "nav-link"
            }
            onClick={() => setMobileMenuOpen(false)}
          >
            <FaClock /> Log Time
          </NavLink>

          <NavLink
            to="/challan"
            className={({ isActive }) =>
              isActive ? "nav-link active" : "nav-link"
            }
            onClick={() => setMobileMenuOpen(false)}
          >
            <FaClipboardList /> Challan
          </NavLink>

          {user && user.role !== "user" && (
            <div
              className="dropdown-wrapper"
              onMouseEnter={handleMouseEnterDropdown}
              onMouseLeave={handleMouseLeaveDropdown}
            >
              <NavLink
                to="/itemslist"
                className={({ isActive }) =>
                  isActive ? "nav-link active" : "nav-link"
                }
                onClick={() => setMobileMenuOpen(false)}
              >
                <FaBoxOpen /> Items List
              </NavLink>
              {showItemsDropdown && (
                <div className="dropdown-menu">
                  <div
                    onClick={handleViewAllItems}
                    className="dropdown-item"
                  >
                    View All Items
                  </div>
                  <div
                    onClick={showPurchaseModal}
                    className="dropdown-item"
                  >
                    Update Stock
                  </div>
                  <div
                    onClick={handlePurchaseHistoryClick}
                    className="dropdown-item"
                  >
                    Purchase History
                  </div>
                </div>
              )}
            </div>
          )}

          {user && user.role !== "user" && (
            <NavLink
              to="/users"
              className={({ isActive }) =>
                isActive ? "nav-link active" : "nav-link"
              }
              onClick={() => setMobileMenuOpen(false)}
            >
              <FaUsers /> Users
            </NavLink>
          )}

          {(restockAlertCount > 0 || lowStockWarningCount > 0) &&
            user &&
            user.role !== "user" && (
              <div
                className="stock-alert-notification nav-link"
                onClick={handleStockAlertClick}
                title={`Restock Needed: ${restockAlertCount} items. Low Stock (<${
                  localStorage.getItem(LOCAL_STORAGE_LOW_QUANTITY_KEY) ||
                  DEFAULT_LOW_QUANTITY_THRESHOLD
                }): ${lowStockWarningCount} items. Click to view.`}
              >
                <FaExclamationTriangle className="icon-low-stock" />
                <span className="alert-count">{restockAlertCount}</span>
                <FaExclamationCircle className="icon-restock" />
                <span className="alert-count">{lowStockWarningCount}</span>
              </div>
            )}
<<<<<<< HEAD
=======

            {user && user.role !== "user" && (
              <div
                className="dropdown-wrapper"
                onMouseEnter={handleMouseEnterManagementDropdown}
                onMouseLeave={handleMouseLeaveManagementDropdown}
              >
                <span className="nav-link" style={{ cursor: "default" }}> {/* Make it look like a NavLink but not clickable itself */}
                  <FaCogs /> Management
                </span>
                {showManagementDropdown && (
                  <div className="dropdown-menu">
                    <NavLink to="/users" className="dropdown-item-navlink"> {/* Custom class for NavLink styling */}
                       Users 
                    </NavLink>
                    <NavLink to="/clients" className="dropdown-item-navlink">
                      Clients 
                    </NavLink>
                    {/* <NavLink to="/suppliers" className="dropdown-item-navlink">Suppliers</NavLink> */} {/* Add when ready */}
                    <NavLink to="/backups" className="dropdown-item-navlink">Backups</NavLink>
                  </div>
                )}
              </div>
            )}
            
            {/* Stock Alert Notification Area */}
            {(restockAlertCount > 0 || lowStockWarningCount > 0) &&
              user &&
              user.role !== "user" && (
                <div
                  className="stock-alert-notification nav-link" // Added nav-link for consistent styling if desired
                  onClick={handleStockAlertClick}
  title={`Restock Needed (Qty <= 0): ${restockAlertCount} items. Low Stock (Qty < global threshold ${                    localStorage.getItem(LOCAL_STORAGE_LOW_QUANTITY_KEY) ||
                    DEFAULT_LOW_QUANTITY_THRESHOLD
                  }): ${lowStockWarningCount} items. Click to view all items below their specific low stock thresholds.`}
                >
                  <FaExclamationTriangle className="icon-low-stock" />
                  <span className="alert-count">{restockAlertCount}</span>
                  <FaExclamationCircle className="icon-restock" />
                  <span className="alert-count">{lowStockWarningCount}</span>
                </div>
              )}
          </div>
>>>>>>> 989c34b9
        </div>
      </div>

      <div
        className="profile-wrapper"
        onMouseEnter={handleMouseEnterProfile}
        onMouseLeave={handleMouseLeaveProfile}
      >
        <div className="profile-section">
          <div className="profile-icon">
            <FaUser />
          </div>
          <span className="navbar-username">{user?.firstname || "User"}</span>
        </div>

        {showProfilePopup && (
          <div className="profile-popup">
            <div className="profile-details">
              <div className="profile-avatar-large-container">
                <div className="profile-avatar-large-placeholder">
                  <FaUser size={40} />
                </div>
              </div>
              <p>
                <strong>
                  {user?.firstname} {user?.lastname}
                </strong>
              </p>
              <p>
                <strong>Email:</strong> {user?.email || "N/A"}
              </p>
              <p>
                <strong>Phone:</strong> {user?.phone || "N/A"}
              </p>
            </div>
            <button
              className="edit-btn"
              onClick={() => {
                navigate("/profile/edit");
                setMobileMenuOpen(false);
              }}
            >
              Edit
            </button>
            <button className="logout-btn" onClick={handleSignOut}>
              Sign Out
            </button>
          </div>
        )}
      </div>
    </nav>
  );
}

export default React.memo(NavbarComponent);<|MERGE_RESOLUTION|>--- conflicted
+++ resolved
@@ -1,5 +1,5 @@
 import React, { useState, useRef, useEffect, useCallback } from "react";
-import "../css/Navbar.css";
+import "../css/Navbar.css"; // Main Navbar styles
 import {
   FaUser,
   FaFileInvoice,
@@ -8,20 +8,13 @@
   FaClock,
   FaBoxOpen,
   FaUsers,
-<<<<<<< HEAD
-  FaExclamationTriangle,
-  FaExclamationCircle,
-  FaBars,
-  FaTimes
-=======
   FaExclamationTriangle, // For restock alerts
   FaExclamationCircle, // For low quantity warnings
   FaCogs, // For Management
->>>>>>> 989c34b9
 } from "react-icons/fa";
 import { useNavigate, NavLink } from "react-router-dom";
 import { useAuth } from "../context/AuthContext";
-import apiClient from "../utils/apiClient";
+import apiClient from "../utils/apiClient"; // Assuming you have this
 
 const DEFAULT_LOW_QUANTITY_THRESHOLD = 3;
 const LOCAL_STORAGE_LOW_QUANTITY_KEY = "globalLowStockThresholdSetting";
@@ -29,32 +22,24 @@
 function NavbarComponent({ showPurchaseModal }) {
   const [showProfilePopup, setShowProfilePopup] = useState(false);
   const [showItemsDropdown, setShowItemsDropdown] = useState(false);
-<<<<<<< HEAD
-  const [mobileMenuOpen, setMobileMenuOpen] = useState(false);
-=======
   const [showManagementDropdown, setShowManagementDropdown] = useState(false);
   const navigate = useNavigate();
->>>>>>> 989c34b9
   const [restockAlertCount, setRestockAlertCount] = useState(0);
   const [lowStockWarningCount, setLowStockWarningCount] = useState(0);
   const { user, logout } = useAuth();
-  const navigate = useNavigate();
 
   const timeoutRef = useRef(null);
   const dropdownTimeoutRef = useRef(null);
-<<<<<<< HEAD
-  const mobileMenuRef = useRef(null);
-=======
   const managementDropdownTimeoutRef = useRef(null);
->>>>>>> 989c34b9
 
   const fetchRestockData = useCallback(async () => {
-    if (!user) return;
+    if (!user) return; // Don't fetch if not logged in or user context not yet available
 
     const currentThreshold =
       parseInt(localStorage.getItem(LOCAL_STORAGE_LOW_QUANTITY_KEY), 10) ||
       DEFAULT_LOW_QUANTITY_THRESHOLD;
     try {
+      // apiClient is expected to handle auth token injection.
       const response = await apiClient(
         `/items/restock-summary?lowGlobalThreshold=${currentThreshold}`
       );
@@ -65,42 +50,28 @@
         "Navbar: Failed to fetch restock summary:",
         error.data?.message || error.message
       );
+      // Not showing a UI error for this background check.
     }
-  }, [user]);
+  }, [user]); // Depends on user object to ensure it runs after user is available
 
   useEffect(() => {
     fetchRestockData();
-    const intervalId = setInterval(fetchRestockData, 300000);
+    // Optional: Set an interval to refresh periodically
+    const intervalId = setInterval(fetchRestockData, 300000); // every 5 minutes
     return () => clearInterval(intervalId);
   }, [fetchRestockData]);
 
-  useEffect(() => {
-    const handleClickOutside = (event) => {
-      if (mobileMenuRef.current && !mobileMenuRef.current.contains(event.target)) {
-        setMobileMenuOpen(false);
-      }
-    };
-
-    document.addEventListener("mousedown", handleClickOutside);
-    return () => {
-      document.removeEventListener("mousedown", handleClickOutside);
-    };
-  }, []);
-
   const handlePurchaseHistoryClick = () => {
     navigate("/purchasehistory");
-    setMobileMenuOpen(false);
   };
 
   const handleViewAllItems = () => {
     navigate("/itemslist");
-    setMobileMenuOpen(false);
   };
 
   const handleSignOut = () => {
     logout();
     navigate("/");
-    setMobileMenuOpen(false);
   };
 
   const handleMouseEnterProfile = () => {
@@ -137,145 +108,91 @@
   };
   const handleStockAlertClick = () => {
     const currentThreshold =
-<<<<<<< HEAD
-      parseInt(localStorage.getItem(LOCAL_STORAGE_LOW_QUANTITY_KEY), 10) ||
-      DEFAULT_LOW_QUANTITY_THRESHOLD;
-    navigate(`/itemslist?filter=stock_alerts&lowThreshold=${currentThreshold}`);
-    setMobileMenuOpen(false);
-  };
-
-  const toggleMobileMenu = () => {
-    setMobileMenuOpen(!mobileMenuOpen);
-=======
       parseInt(localStorage.getItem(LOCAL_STORAGE_LOW_QUANTITY_KEY), 10) || DEFAULT_LOW_QUANTITY_THRESHOLD;
     navigate(`/itemslist?filter=stock_alerts`); 
->>>>>>> 989c34b9
   };
 
   return (
-    <nav className="navbar">
-      <div className="navbar-left">
-        <div className="logo">
-          <img src="/logo.png" alt="E-KORS" className="logo-img" />
-        </div>
-
-        <button className="mobile-menu-toggle" onClick={toggleMobileMenu}>
-          {mobileMenuOpen ? <FaTimes /> : <FaBars />}
-        </button>
-
-        <div 
-          className={`nav-links ${mobileMenuOpen ? "active" : ""}`}
-          ref={mobileMenuRef}
-        >
-          <NavLink
-            to="/quotations"
-            className={({ isActive }) =>
-              isActive ? "nav-link active" : "nav-link"
-            }
-            onClick={() => setMobileMenuOpen(false)}
-          >
-            <FaFileInvoice /> Quotations
-          </NavLink>
-          <NavLink
-            to="/tickets"
-            className={({ isActive }) =>
-              isActive ? "nav-link active" : "nav-link"
-            }
-            onClick={() => setMobileMenuOpen(false)}
-          >
-            <FaTicketAlt /> Tickets
-          </NavLink>
-          <NavLink
-            to="/logtime"
-            className={({ isActive }) =>
-              isActive ? "nav-link active" : "nav-link"
-            }
-            onClick={() => setMobileMenuOpen(false)}
-          >
-            <FaClock /> Log Time
-          </NavLink>
-
-          <NavLink
-            to="/challan"
-            className={({ isActive }) =>
-              isActive ? "nav-link active" : "nav-link"
-            }
-            onClick={() => setMobileMenuOpen(false)}
-          >
-            <FaClipboardList /> Challan
-          </NavLink>
-
-          {user && user.role !== "user" && (
-            <div
-              className="dropdown-wrapper"
-              onMouseEnter={handleMouseEnterDropdown}
-              onMouseLeave={handleMouseLeaveDropdown}
-            >
-              <NavLink
-                to="/itemslist"
-                className={({ isActive }) =>
-                  isActive ? "nav-link active" : "nav-link"
-                }
-                onClick={() => setMobileMenuOpen(false)}
+    <React.Fragment>
+      <nav className="navbar">
+        <div className="navbar-left">
+          <div className="logo">
+            <img src="/logo.png" alt="E-KORS" className="logo-img" />
+          </div>
+
+          <div className="nav-links">
+            <NavLink
+              to="/quotations"
+              className={({ isActive }) =>
+                isActive ? "nav-link active" : "nav-link"
+              }
+            >
+              <FaFileInvoice /> Quotations
+            </NavLink>
+            <NavLink
+              to="/tickets"
+              className={({ isActive }) =>
+                isActive ? "nav-link active" : "nav-link"
+              }
+            >
+              <FaTicketAlt /> Tickets
+            </NavLink>
+            <NavLink
+              to="/logtime"
+              className={({ isActive }) =>
+                isActive ? "nav-link active" : "nav-link"
+              }
+            >
+              <FaClock /> Log Time
+            </NavLink>
+
+            <NavLink
+              to="/challan"
+              className={({ isActive }) =>
+                isActive ? "nav-link active" : "nav-link"
+              }
+            >
+              <FaClipboardList /> Challan
+            </NavLink>
+
+            {user && user.role !== "user" && (
+              <div
+                className="dropdown-wrapper"
+                onMouseEnter={handleMouseEnterDropdown}
+                onMouseLeave={handleMouseLeaveDropdown}
               >
-                <FaBoxOpen /> Items List
-              </NavLink>
-              {showItemsDropdown && (
-                <div className="dropdown-menu">
-                  <div
-                    onClick={handleViewAllItems}
-                    className="dropdown-item"
-                  >
-                    View All Items
+                <NavLink
+                  to="/itemslist"
+                  className={({ isActive }) =>
+                    isActive ? "nav-link active" : "nav-link"
+                  }
+                >
+                  <FaBoxOpen /> Items List
+                </NavLink>
+                {showItemsDropdown && (
+                  <div className="dropdown-menu">
+                    <div
+                      onClick={handleViewAllItems}
+                      style={{ cursor: "pointer", padding: "10px 15px" }}
+                    >
+                      View All Items
+                    </div>
+                    <div
+                      onClick={showPurchaseModal}
+                      style={{ cursor: "pointer", padding: "10px 15px" }}
+                    >
+                      Update Stock
+                    </div>
+                    <div
+                      onClick={handlePurchaseHistoryClick}
+                      style={{ cursor: "pointer", padding: "10px 15px" }}
+                    >
+                      Purchase History
+                    </div>
                   </div>
-                  <div
-                    onClick={showPurchaseModal}
-                    className="dropdown-item"
-                  >
-                    Update Stock
-                  </div>
-                  <div
-                    onClick={handlePurchaseHistoryClick}
-                    className="dropdown-item"
-                  >
-                    Purchase History
-                  </div>
-                </div>
-              )}
-            </div>
-          )}
-
-          {user && user.role !== "user" && (
-            <NavLink
-              to="/users"
-              className={({ isActive }) =>
-                isActive ? "nav-link active" : "nav-link"
-              }
-              onClick={() => setMobileMenuOpen(false)}
-            >
-              <FaUsers /> Users
-            </NavLink>
-          )}
-
-          {(restockAlertCount > 0 || lowStockWarningCount > 0) &&
-            user &&
-            user.role !== "user" && (
-              <div
-                className="stock-alert-notification nav-link"
-                onClick={handleStockAlertClick}
-                title={`Restock Needed: ${restockAlertCount} items. Low Stock (<${
-                  localStorage.getItem(LOCAL_STORAGE_LOW_QUANTITY_KEY) ||
-                  DEFAULT_LOW_QUANTITY_THRESHOLD
-                }): ${lowStockWarningCount} items. Click to view.`}
-              >
-                <FaExclamationTriangle className="icon-low-stock" />
-                <span className="alert-count">{restockAlertCount}</span>
-                <FaExclamationCircle className="icon-restock" />
-                <span className="alert-count">{lowStockWarningCount}</span>
+                )}
               </div>
             )}
-<<<<<<< HEAD
-=======
 
             {user && user.role !== "user" && (
               <div
@@ -319,58 +236,56 @@
                 </div>
               )}
           </div>
->>>>>>> 989c34b9
         </div>
-      </div>
-
-      <div
-        className="profile-wrapper"
-        onMouseEnter={handleMouseEnterProfile}
-        onMouseLeave={handleMouseLeaveProfile}
-      >
-        <div className="profile-section">
-          <div className="profile-icon">
-            <FaUser />
+
+        <div
+          className="profile-wrapper"
+          onMouseEnter={handleMouseEnterProfile}
+          onMouseLeave={handleMouseLeaveProfile}
+        >
+          <div className="profile-section">
+            {/* Always show placeholder */}
+            <div className="profile-icon">
+              <FaUser />
+            </div>
+            <span className="navbar-username">{user?.firstname || "User"}</span>
           </div>
-          <span className="navbar-username">{user?.firstname || "User"}</span>
+
+          {showProfilePopup && (
+            <div className="profile-popup">
+              <div className="profile-details">
+                <div className="profile-avatar-large-container">
+                  {/* Always show placeholder */}
+                  <div className="profile-avatar-large-placeholder">
+                    <FaUser size={40} />
+                  </div>
+                </div>
+                <p>
+                  <strong>
+                    {user?.firstname} {user?.lastname}
+                  </strong>
+                </p>
+                <p>
+                  <strong>Email:</strong> {user?.email || "N/A"}
+                </p>
+                <p>
+                  <strong>Phone:</strong> {user?.phone || "N/A"}
+                </p>
+              </div>
+              <button
+                className="edit-btn"
+                onClick={() => navigate("/profile/edit")} // Navigate to edit page
+              >
+                Edit
+              </button>
+              <button className="logout-btn" onClick={handleSignOut}>
+                Sign Out
+              </button>
+            </div>
+          )}
         </div>
-
-        {showProfilePopup && (
-          <div className="profile-popup">
-            <div className="profile-details">
-              <div className="profile-avatar-large-container">
-                <div className="profile-avatar-large-placeholder">
-                  <FaUser size={40} />
-                </div>
-              </div>
-              <p>
-                <strong>
-                  {user?.firstname} {user?.lastname}
-                </strong>
-              </p>
-              <p>
-                <strong>Email:</strong> {user?.email || "N/A"}
-              </p>
-              <p>
-                <strong>Phone:</strong> {user?.phone || "N/A"}
-              </p>
-            </div>
-            <button
-              className="edit-btn"
-              onClick={() => {
-                navigate("/profile/edit");
-                setMobileMenuOpen(false);
-              }}
-            >
-              Edit
-            </button>
-            <button className="logout-btn" onClick={handleSignOut}>
-              Sign Out
-            </button>
-          </div>
-        )}
-      </div>
-    </nav>
+      </nav>
+    </React.Fragment>
   );
 }
 
