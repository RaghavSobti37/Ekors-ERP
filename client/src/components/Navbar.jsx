--- conflicted
+++ resolved
@@ -456,50 +456,6 @@
         </div>
       </nav>
 
-<<<<<<< HEAD
-      {showEditModal && (
-        <div className="edit-modal-overlay">
-          <div className="edit-modal">
-            <h2>Edit Profile</h2>
-            <div className="form-group">
-              <label>First Name</label>
-              <input type="text" defaultValue={user?.firstname || ""} />
-            </div>
-            <div className="form-group">
-              <label>Last Name</label>
-              <input type="text" defaultValue={user?.lastname || ""} />
-            </div>
-            <div className="form-group">
-              <label>Email</label>
-              <input type="email" defaultValue={user?.email || ""} />
-            </div>
-            <div className="form-group">
-              <label>Mobile Number</label>
-              <input type="text" defaultValue={user?.phone || ""} />
-            </div>
-            {/* <div className="form-group">
-              <label>Role</label>
-              <input type="text" defaultValue={user?.role || ""} />
-            </div> */}
-            <div className="form-group">
-              <label>Change Password</label>
-              <input type="password" placeholder="Enter new password" />
-            </div>
-            <div className="form-group">
-              <label>Confirm Password</label>
-              <input type="password" placeholder="Confirm Password" />
-            </div>
-            <div className="modal-buttons">
-              <button
-                className="save-btn"
-                onClick={() => setShowEditModal(false)}
-              >
-                Save
-              </button>
-              <button
-                className="cancel-btn"
-                onClick={() => setShowEditModal(false)}
-=======
       {/* Hidden file input for avatar */}
       <input
         type="file"
@@ -604,7 +560,6 @@
                 aspect={aspect}
                 minWidth={100} // Minimum crop width in pixels
                 minHeight={100} // Minimum crop height in pixels
->>>>>>> 73019c0a
               >
                 <img
                   ref={imgRef}
