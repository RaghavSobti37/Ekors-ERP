--- conflicted
+++ resolved
@@ -356,25 +356,11 @@
     },
   };
 
-<<<<<<< HEAD
-const PIPDF = ({ ticket }) => (
-  <Document>
-    <Page size="A4" style={styles.page}>
-      <Image style={styles.logo} src="/logo.png" />
-      <Text style={styles.header}>GSTIN : 09AAFCE8706R1ZV</Text>
-      <Text style={styles.companyName}>E-KORS PRIVATE LIMITED</Text>
-      <Text style={styles.subHeader}>
-        PLOT NO.-02, Sector-115, NOIDA{"\n"}Gautam Buddha Nagar, Uttar Pradesh,
-        201307
-      </Text>
-      <Text style={styles.invoiceTitle}>PERFORMA INVOICE</Text>
-=======
   // Calculate total quantity
   const totalQuantity = invoiceData.goods.reduce(
     (sum, item) => sum + Number(item.quantity),
     0
   );
->>>>>>> d3dfbb80
 
   return (
     <Document>
