--- conflicted
+++ resolved
@@ -3,16 +3,9 @@
 import {
   Document, Page, Text, View, StyleSheet, Image,
 } from "@react-pdf/renderer";
-<<<<<<< HEAD
-import { getCompanyInfo } from "../utils/ConfigService";
-import config from "../constants/appconfig.json"
-import apiClient from "../utils/apiClient"; // Assuming apiClient is in utils
-import LoadingSpinner from "./LoadingSpinner"; 
-=======
 
 // import apiClient from "../utils/apiClient"; // No longer needed for fetching
 // import LoadingSpinner from "./LoadingSpinner"; // No longer needed for fetching
->>>>>>> 989c34b9
 
 // Styles
 // ... (styles remain the same)
