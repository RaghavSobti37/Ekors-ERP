.log-time-container {
    width: 90%;
    margin: 20px auto;
    font-family: "Arial", sans-serif;
}

.log-time-header {
    display: flex;
    justify-content: space-between;
    align-items: center;
    background-color: #f8f9fa;
    padding: 10px 20px;
    border-radius: 8px;
    box-shadow: 0px 2px 5px rgba(0, 0, 0, 0.2);
    flex-wrap: wrap;
    gap: 10px;
}

.log-info {
    font-size: 16px;
    padding: 8px 16px;
    background-color: #e2e8f0;
    border-radius: 6px;
    font-weight: bold;
    color: #5a67d8;
    box-shadow: 0 2px 5px rgba(0, 0, 0, 0.1);
}

.total-hours {
    cursor: default;
}

.date-display {
    padding: 8px 16px;
    font-size: 14px;
    font-weight: bold;
    border-radius: 6px;
    border: none;
    background-color: #edf2f7;
    color: #2d3748;
    box-shadow: 0 2px 5px rgba(0, 0, 0, 0.1);
    cursor: default;
}

.date-display::-webkit-calendar-picker-indicator {
    cursor: pointer;
}

.log-time-table {
    width: 100%;
    margin-top: 15px;
    border-collapse: collapse;
    background: #fff;
    border-radius: 8px;
    overflow: hidden;
    box-shadow: 0px 2px 5px rgba(0, 0, 0, 0.2);
    text-align: left;
}

.log-time-table th {
    background-color: #5a67d8;
    color: white;
    padding: 12px;
    text-align: center;
}

.log-time-table th[colspan="6"] {
    text-align: center;
    font-size: 18px;
}

.log-time-table td {
    padding: 10px;
    border-bottom: 1px solid #ddd;
}

.log-time-table td.centered {
    text-align: center;
}

.log-time-table tr:nth-child(even) {
    background-color: #f4f4f4;
}

.log-time-table tr:hover {
    background-color: #e2e8f0;
    transition: 0.3s ease-in-out;
}

.log-time-table input[type="time"],
.log-time-table input[type="text"] {
    width: 100%;
    padding: 5px;
    border: 1px solid #ccc;
    border-radius: 4px;
    font-size: 14px;
}

.log-time-buttons {
    display: flex;
    justify-content: flex-start;
    margin-top: 20px;
}

.add-btn,
.history-btn,
.edit-btn {
    padding: 8px 16px;
    font-size: 14px;
    font-weight: bold;
    border: none;
    border-radius: 6px;
    cursor: pointer;
    color: white;
    box-shadow: 0 2px 5px rgba(0, 0, 0, 0.2);
    transition: background-color 0.2s ease;
}

.add-btn {
    background-color: #38a169;
}

.add-btn:hover {
    background-color: #2f855a;
}

.history-btn {
    background-color: #4299e1;
}

.history-btn:hover {
    background-color: #3182ce;
}

.edit-btn {
    background-color: #ed8936;
    font-size: 13px;
}

.edit-btn:hover {
    background-color: #dd6b20;
}

.centered {
    text-align: center;
}

.log-date-display {
    font-size: 16px;
    margin-left: 15px;
}
  
  

@media (max-width: 768px) {
    .log-time-header {
        flex-direction: column;
        align-items: flex-start;
        gap: 10px;
    }

    .log-time-table th,
    .log-time-table td {
        padding: 8px;
        font-size: 14px;
    }
}

.modal-overlay {
    position: fixed;
    top: 0;
    left: 0;
    width: 100%;
    height: 100%;
    background-color: rgba(0, 0, 0, 0.6);
    display: flex;
    justify-content: center;
    align-items: center;
    z-index: 999;
  }
  
  .modal-content {
    background-color: white;
    padding: 20px;
    border-radius: 12px;
    width: 80%;
    max-height: 80vh;
    overflow-y: auto;
  }
  
  .close-btn {
    margin-top: 10px;
    background-color: #ff6b6b;
    color: white;
    padding: 8px 12px;
    border: none;
    border-radius: 6px;
    cursor: pointer;
  }

  /* History Page Specific Styles */
.history-header {
    display: flex;
    justify-content: space-between;
    align-items: center;
    margin-bottom: 20px;
  }
  
  .back-btn {
    background: #6c757d;
    color: white;
    border: none;
    padding: 8px 15px;
    border-radius: 4px;
    cursor: pointer;
  }
  
  .back-btn:hover {
    background: #5a6268;
  }
  
  .view-btn {
    background: #17a2b8;
    color: white;
    border: none;
    padding: 5px 10px;
    border-radius: 4px;
    cursor: pointer;
  }
  
  .view-btn:hover {
    background: #138496;
  }
  
  .pagination-btn {
    background: #f8f9fa;
    border: 1px solid #dee2e6;
    padding: 5px 10px;
    margin: 0 5px;
    cursor: pointer;
  }
  
  .pagination-btn:disabled {
    opacity: 0.5;
    cursor: not-allowed;
  }
  
  .pagination-btn:hover:not(:disabled) {
    background: #e9ecef;
  }
  
  .no-records {
    text-align: center;
    padding: 20px;
    color: #6c757d;
    font-style: italic;
  }
  
  /* Modal Styles */
  .modal-overlay {
    position: fixed;
    top: 0;
    left: 0;
    right: 0;
    bottom: 0;
    background: rgba(0, 0, 0, 0.5);
    display: flex;
    justify-content: center;
    align-items: center;
    z-index: 1000;
  }
  
  .modal-content {
    background: white;
    padding: 20px;
    border-radius: 8px;
    max-width: 80%;
    max-height: 80vh;
    overflow-y: auto;
    box-shadow: 0 4px 8px rgba(0, 0, 0, 0.1);
  }
  
  .close-btn {
    background: #dc3545;
    color: white;
    border: none;
    padding: 8px 15px;
    border-radius: 4px;
    cursor: pointer;
    margin-top: 15px;
  }
  
  .close-btn:hover {
    background: #c82333;
  }
<<<<<<< HEAD
  

  /* Add these styles to your existing Logtime.css */

.modal-overlay {
  position: fixed;
  top: 0;
  left: 0;
  right: 0;
  bottom: 0;
  background-color: rgba(0, 0, 0, 0.5);
  display: flex;
  justify-content: center;
  align-items: center;
  z-index: 1000;
}

.modal-content {
  background-color: white;
  padding: 20px;
  border-radius: 8px;
  box-shadow: 0 2px 10px rgba(0, 0, 0, 0.1);
  max-height: 80vh;
  overflow-y: auto;
}

.close-btn {
  margin-top: 15px;
  padding: 8px 16px;
  background-color: #f44336;
  color: white;
  border: none;
  border-radius: 4px;
  cursor: pointer;
}

.close-btn:hover {
  background-color: #d32f2f;
}

.add-log-btn {
  padding: 8px 16px;
  background-color: #4CAF50;
  color: white;
  border: none;
  border-radius: 4px;
  cursor: pointer;
  font-size: 14px;
}

.add-log-btn:hover {
  background-color: #388E3C;
}

.history-actions {
  margin-bottom: 15px;
  display: flex;
  justify-content: flex-end;
}

.cancel-btn {
  padding: 8px 16px;
  background-color: #f44336;
  color: white;
  border: none;
  border-radius: 4px;
  cursor: pointer;
}

.cancel-btn:hover {
  background-color: #d32f2f;
}
=======

  /* Add these styles to your existing Logtime.css */

.header-buttons {
    display: flex;
    gap: 10px;
}

.history-header {
    display: flex;
    justify-content: space-between;
    align-items: center;
    background-color: #f8f9fa;
    padding: 10px 20px;
    border-radius: 8px;
    box-shadow: 0px 2px 5px rgba(0, 0, 0, 0.2);
    margin-bottom: 15px;
}

.history-header h2 {
    margin: 0;
    color: #2d3748;
}

.add-btn {
    padding: 8px 16px;
    font-size: 14px;
    font-weight: bold;
    border: none;
    border-radius: 6px;
    cursor: pointer;
    color: white;
    background-color: #38a169;
    box-shadow: 0 2px 5px rgba(0, 0, 0, 0.2);
    transition: background-color 0.2s ease;
}

.add-btn:hover {
    background-color: #2f855a;
}

.save-btn {
    padding: 8px 16px;
    font-size: 14px;
    font-weight: bold;
    border: none;
    border-radius: 6px;
    cursor: pointer;
    color: white;
    background-color: #5a67d8;
    box-shadow: 0 2px 5px rgba(0, 0, 0, 0.2);
    transition: background-color 0.2s ease;
  }
  
  .save-btn:hover {
    background-color: #4c51bf;
  }
  
  .save-btn:disabled {
    background-color: #a0aec0;
    cursor: not-allowed;
  }
  
  .modal-content h3 {
    margin-top: 0;
    color: #2d3748;
    border-bottom: 1px solid #e2e8f0;
    padding-bottom: 10px;
  }

  .action-buttons {
    display: flex;
    gap: 5px;
    justify-content: center;
  }
  
  .view-btn, .edit-btn, .delete-btn {
    padding: 5px 10px;
    border: none;
    border-radius: 4px;
    cursor: pointer;
    background: none;
    font-size: 16px;
  }
  
  .view-btn:hover {
    background-color: #e0e0e0;
  }
  
  .edit-btn:hover {
    background-color: #fff3e0;
  }
  
  .delete-btn:hover {
    background-color: #ffebee;
  }

  /* Date Selection Styles */
.date-selection-container {
    margin-bottom: 20px;
  }
  
  .date-display-container {
    display: flex;
    align-items: center;
    gap: 10px;
  }
  
  .date-edit-container {
    display: flex;
    align-items: center;
    gap: 10px;
    margin-bottom: 15px;
  }
  
  .date-edit-input {
    padding: 8px;
    border: 1px solid #cbd5e0;
    border-radius: 4px;
    font-size: 14px;
    width: 200px;
  }
  
  .date-picker-input {
    position: absolute;
    opacity: 0;
    width: 0;
    height: 0;
  }
  
  .calendar-icon-label {
    cursor: pointer;
    font-size: 18px;
    padding: 6px;
    border-radius: 4px;
  }
  
  .calendar-icon-label:hover {
    background-color: #e2e8f0;
  }
  
  .edit-date-btn {
    background: none;
    border: none;
    cursor: pointer;
    font-size: 16px;
    padding: 4px;
    border-radius: 4px;
  }
  
  .edit-date-btn:hover {
    background-color: #e2e8f0;
  }
  
  .save-date-btn {
    padding: 6px 12px;
    background-color: #38a169;
    color: white;
    border: none;
    border-radius: 4px;
    cursor: pointer;
    font-size: 14px;
  }
  
  .save-date-btn:hover {
    background-color: #2f855a;
  }
  
  .cancel-date-btn {
    padding: 6px 12px;
    background-color: #e53e3e;
    color: white;
    border: none;
    border-radius: 4px;
    cursor: pointer;
    font-size: 14px;
  }
  
  .cancel-date-btn:hover {
    background-color: #c53030;
  }
  
  /* Responsive Styles */
  @media (max-width: 768px) {
    .date-edit-container,
    .date-display-container {
      flex-direction: column;
      align-items: flex-start;
      gap: 8px;
    }
  
    .date-edit-input {
      width: 100%;
    }
  }

  

  

  

@media (max-width: 768px) {
    .history-header {
        flex-direction: column;
        align-items: flex-start;
        gap: 10px;
    }
    
    .header-buttons {
        width: 100%;
        justify-content: flex-end;
    }
}
  
>>>>>>> 142fd1a3
<|MERGE_RESOLUTION|>--- conflicted
+++ resolved
@@ -293,7 +293,220 @@
   .close-btn:hover {
     background: #c82333;
   }
-<<<<<<< HEAD
+
+  /* Add these styles to your existing Logtime.css */
+
+.header-buttons {
+    display: flex;
+    gap: 10px;
+}
+
+.history-header {
+    display: flex;
+    justify-content: space-between;
+    align-items: center;
+    background-color: #f8f9fa;
+    padding: 10px 20px;
+    border-radius: 8px;
+    box-shadow: 0px 2px 5px rgba(0, 0, 0, 0.2);
+    margin-bottom: 15px;
+}
+
+.history-header h2 {
+    margin: 0;
+    color: #2d3748;
+}
+
+.add-btn {
+    padding: 8px 16px;
+    font-size: 14px;
+    font-weight: bold;
+    border: none;
+    border-radius: 6px;
+    cursor: pointer;
+    color: white;
+    background-color: #38a169;
+    box-shadow: 0 2px 5px rgba(0, 0, 0, 0.2);
+    transition: background-color 0.2s ease;
+}
+
+.add-btn:hover {
+    background-color: #2f855a;
+}
+
+.save-btn {
+    padding: 8px 16px;
+    font-size: 14px;
+    font-weight: bold;
+    border: none;
+    border-radius: 6px;
+    cursor: pointer;
+    color: white;
+    background-color: #5a67d8;
+    box-shadow: 0 2px 5px rgba(0, 0, 0, 0.2);
+    transition: background-color 0.2s ease;
+  }
+  
+  .save-btn:hover {
+    background-color: #4c51bf;
+  }
+  
+  .save-btn:disabled {
+    background-color: #a0aec0;
+    cursor: not-allowed;
+  }
+  
+  .modal-content h3 {
+    margin-top: 0;
+    color: #2d3748;
+    border-bottom: 1px solid #e2e8f0;
+    padding-bottom: 10px;
+  }
+
+  .action-buttons {
+    display: flex;
+    gap: 5px;
+    justify-content: center;
+  }
+  
+  .view-btn, .edit-btn, .delete-btn {
+    padding: 5px 10px;
+    border: none;
+    border-radius: 4px;
+    cursor: pointer;
+    background: none;
+    font-size: 16px;
+  }
+  
+  .view-btn:hover {
+    background-color: #e0e0e0;
+  }
+  
+  .edit-btn:hover {
+    background-color: #fff3e0;
+  }
+  
+  .delete-btn:hover {
+    background-color: #ffebee;
+  }
+
+  /* Date Selection Styles */
+.date-selection-container {
+    margin-bottom: 20px;
+  }
+  
+  .date-display-container {
+    display: flex;
+    align-items: center;
+    gap: 10px;
+  }
+  
+  .date-edit-container {
+    display: flex;
+    align-items: center;
+    gap: 10px;
+    margin-bottom: 15px;
+  }
+  
+  .date-edit-input {
+    padding: 8px;
+    border: 1px solid #cbd5e0;
+    border-radius: 4px;
+    font-size: 14px;
+    width: 200px;
+  }
+  
+  .date-picker-input {
+    position: absolute;
+    opacity: 0;
+    width: 0;
+    height: 0;
+  }
+  
+  .calendar-icon-label {
+    cursor: pointer;
+    font-size: 18px;
+    padding: 6px;
+    border-radius: 4px;
+  }
+  
+  .calendar-icon-label:hover {
+    background-color: #e2e8f0;
+  }
+  
+  .edit-date-btn {
+    background: none;
+    border: none;
+    cursor: pointer;
+    font-size: 16px;
+    padding: 4px;
+    border-radius: 4px;
+  }
+  
+  .edit-date-btn:hover {
+    background-color: #e2e8f0;
+  }
+  
+  .save-date-btn {
+    padding: 6px 12px;
+    background-color: #38a169;
+    color: white;
+    border: none;
+    border-radius: 4px;
+    cursor: pointer;
+    font-size: 14px;
+  }
+  
+  .save-date-btn:hover {
+    background-color: #2f855a;
+  }
+  
+  .cancel-date-btn {
+    padding: 6px 12px;
+    background-color: #e53e3e;
+    color: white;
+    border: none;
+    border-radius: 4px;
+    cursor: pointer;
+    font-size: 14px;
+  }
+  
+  .cancel-date-btn:hover {
+    background-color: #c53030;
+  }
+  
+  /* Responsive Styles */
+  @media (max-width: 768px) {
+    .date-edit-container,
+    .date-display-container {
+      flex-direction: column;
+      align-items: flex-start;
+      gap: 8px;
+    }
+  
+    .date-edit-input {
+      width: 100%;
+    }
+  }
+
+  
+
+  
+
+  
+
+@media (max-width: 768px) {
+    .history-header {
+        flex-direction: column;
+        align-items: flex-start;
+        gap: 10px;
+    }
+    
+    .header-buttons {
+        width: 100%;
+        justify-content: flex-end;
+    }
+}
   
 
   /* Add these styles to your existing Logtime.css */
@@ -365,221 +578,4 @@
 
 .cancel-btn:hover {
   background-color: #d32f2f;
-}
-=======
-
-  /* Add these styles to your existing Logtime.css */
-
-.header-buttons {
-    display: flex;
-    gap: 10px;
-}
-
-.history-header {
-    display: flex;
-    justify-content: space-between;
-    align-items: center;
-    background-color: #f8f9fa;
-    padding: 10px 20px;
-    border-radius: 8px;
-    box-shadow: 0px 2px 5px rgba(0, 0, 0, 0.2);
-    margin-bottom: 15px;
-}
-
-.history-header h2 {
-    margin: 0;
-    color: #2d3748;
-}
-
-.add-btn {
-    padding: 8px 16px;
-    font-size: 14px;
-    font-weight: bold;
-    border: none;
-    border-radius: 6px;
-    cursor: pointer;
-    color: white;
-    background-color: #38a169;
-    box-shadow: 0 2px 5px rgba(0, 0, 0, 0.2);
-    transition: background-color 0.2s ease;
-}
-
-.add-btn:hover {
-    background-color: #2f855a;
-}
-
-.save-btn {
-    padding: 8px 16px;
-    font-size: 14px;
-    font-weight: bold;
-    border: none;
-    border-radius: 6px;
-    cursor: pointer;
-    color: white;
-    background-color: #5a67d8;
-    box-shadow: 0 2px 5px rgba(0, 0, 0, 0.2);
-    transition: background-color 0.2s ease;
-  }
-  
-  .save-btn:hover {
-    background-color: #4c51bf;
-  }
-  
-  .save-btn:disabled {
-    background-color: #a0aec0;
-    cursor: not-allowed;
-  }
-  
-  .modal-content h3 {
-    margin-top: 0;
-    color: #2d3748;
-    border-bottom: 1px solid #e2e8f0;
-    padding-bottom: 10px;
-  }
-
-  .action-buttons {
-    display: flex;
-    gap: 5px;
-    justify-content: center;
-  }
-  
-  .view-btn, .edit-btn, .delete-btn {
-    padding: 5px 10px;
-    border: none;
-    border-radius: 4px;
-    cursor: pointer;
-    background: none;
-    font-size: 16px;
-  }
-  
-  .view-btn:hover {
-    background-color: #e0e0e0;
-  }
-  
-  .edit-btn:hover {
-    background-color: #fff3e0;
-  }
-  
-  .delete-btn:hover {
-    background-color: #ffebee;
-  }
-
-  /* Date Selection Styles */
-.date-selection-container {
-    margin-bottom: 20px;
-  }
-  
-  .date-display-container {
-    display: flex;
-    align-items: center;
-    gap: 10px;
-  }
-  
-  .date-edit-container {
-    display: flex;
-    align-items: center;
-    gap: 10px;
-    margin-bottom: 15px;
-  }
-  
-  .date-edit-input {
-    padding: 8px;
-    border: 1px solid #cbd5e0;
-    border-radius: 4px;
-    font-size: 14px;
-    width: 200px;
-  }
-  
-  .date-picker-input {
-    position: absolute;
-    opacity: 0;
-    width: 0;
-    height: 0;
-  }
-  
-  .calendar-icon-label {
-    cursor: pointer;
-    font-size: 18px;
-    padding: 6px;
-    border-radius: 4px;
-  }
-  
-  .calendar-icon-label:hover {
-    background-color: #e2e8f0;
-  }
-  
-  .edit-date-btn {
-    background: none;
-    border: none;
-    cursor: pointer;
-    font-size: 16px;
-    padding: 4px;
-    border-radius: 4px;
-  }
-  
-  .edit-date-btn:hover {
-    background-color: #e2e8f0;
-  }
-  
-  .save-date-btn {
-    padding: 6px 12px;
-    background-color: #38a169;
-    color: white;
-    border: none;
-    border-radius: 4px;
-    cursor: pointer;
-    font-size: 14px;
-  }
-  
-  .save-date-btn:hover {
-    background-color: #2f855a;
-  }
-  
-  .cancel-date-btn {
-    padding: 6px 12px;
-    background-color: #e53e3e;
-    color: white;
-    border: none;
-    border-radius: 4px;
-    cursor: pointer;
-    font-size: 14px;
-  }
-  
-  .cancel-date-btn:hover {
-    background-color: #c53030;
-  }
-  
-  /* Responsive Styles */
-  @media (max-width: 768px) {
-    .date-edit-container,
-    .date-display-container {
-      flex-direction: column;
-      align-items: flex-start;
-      gap: 8px;
-    }
-  
-    .date-edit-input {
-      width: 100%;
-    }
-  }
-
-  
-
-  
-
-  
-
-@media (max-width: 768px) {
-    .history-header {
-        flex-direction: column;
-        align-items: flex-start;
-        gap: 10px;
-    }
-    
-    .header-buttons {
-        width: 100%;
-        justify-content: flex-end;
-    }
-}
-  
->>>>>>> 142fd1a3
+}