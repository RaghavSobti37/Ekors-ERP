--- conflicted
+++ resolved
@@ -117,48 +117,6 @@
   margin-top: 10px;
 }
 
-<<<<<<< HEAD
-/* You can add this to your existing CSS or create a new file */
-.purchase-history-container {
-  font-family: 'Segoe UI', Tahoma, Geneva, Verdana, sans-serif;
-}
-
-.filters-container {
-  background-color: #f8f9fa;
-  padding: 15px;
-  border-radius: 5px;
-  margin-bottom: 20px;
-  box-shadow: 0 2px 4px rgba(0, 0, 0, 0.05);
-}
-
-.expanded-row {
-  background-color: #f9f9f9;
-  padding: 0;
-}
-
-.expanded-purchase-details {
-  padding: 15px;
-  background-color: #f8f9fa;
-  border-radius: 5px;
-}
-
-.table th {
-  position: relative;
-  cursor: pointer;
-}
-
-.table th:hover::after {
-  content: "⇅";
-  margin-left: 5px;
-  font-size: 0.8em;
-  opacity: 0.5;
-}
-
-@media (max-width: 768px) {
-  .filters-container .row {
-    flex-direction: column;
-  }
-=======
 /* Full Screen Modal Styles */
 .full-screen-modal {
   background-color: rgba(0, 0, 0, 0.8);
@@ -216,5 +174,4 @@
 
 .close:hover {
   opacity: 0.75;
->>>>>>> 8286c256
 }