--- conflicted
+++ resolved
@@ -208,26 +208,9 @@
       { header: "GST Rate", key: "gstRate", width: 12 },
       { header: "Max Discount %", key: "maxDiscountPercentage", width: 18 },
       { header: "Low Stock Threshold", key: "lowStockThreshold", width: 20 },
-<<<<<<< HEAD
-    
-            { header: "Base Unit", key: "baseUnit", width: 15 },
-      {
-        header: "Selling Price (per Base Unit)",
-        key: "sellingPriceBaseUnit",
-        width: 25,
-      },
-      {
-        header: "Buying Price (per Base Unit)",
-        key: "buyingPriceBaseUnit",
-        width: 25,
-      },
-           { header: "Image", key: "image", width: 15 },
-      // Add generic custom unit columns
-=======
       { header: "Base Unit", key: "baseUnit", width: 15 },
       { header: "Selling Price (per Base Unit)", key: "sellingPriceBaseUnit", width: 25 },
       { header: "Buying Price (per Base Unit)", key: "buyingPriceBaseUnit", width: 25 },
->>>>>>> 448e0654
       ...Array.from({ length: MAX_CUSTOM_UNITS_TO_EXPORT }).flatMap((_, i) => [
         { header: `Custom Unit ${i + 1} Name`, key: `customUnit${i + 1}Name`, width: 20 },
         { header: `Custom Unit ${i + 1} Conversion Factor`, key: `customUnit${i + 1}ConversionFactor`, width: 25 },
@@ -250,18 +233,10 @@
 
     for (const item of items) {
       if (item.category !== currentCategory) {
-<<<<<<< HEAD
-                const imageColIndex = worksheet.columns.findIndex(col => col.key === 'image');
-        const imageColLetter = String.fromCharCode('A'.charCodeAt(0) + imageColIndex);
-
-        // Before adding new category header, finalize any pending image merge from previous category
- if (imageMergeStartRow !== -1 && currentRow > imageMergeStartRow) {
-=======
         // Finalize previous category's image merge
         if (imageMergeStartRow !== -1 && currentRow > imageMergeStartRow) {
           const imageColIndex = worksheet.columns.findIndex(col => col.key === "image");
           const imageColLetter = String.fromCharCode("A".charCodeAt(0) + imageColIndex);
->>>>>>> 448e0654
           worksheet.mergeCells(`${imageColLetter}${imageMergeStartRow}:${imageColLetter}${currentRow - 1}`);
         }
 
@@ -269,27 +244,6 @@
         imageMergeStartRow = -1;
         lastImageBase64 = null;
         currentCategory = item.category;
-<<<<<<< HEAD
-  const lastColumnLetter = String.fromCharCode('A'.charCodeAt(0) + worksheet.columns.length - 1);
-        worksheet.mergeCells(`A${currentRow}:${lastColumnLetter}${currentRow}`); // Merge all columns for category header       
-         worksheet.getCell(`A${currentRow}`).value = `Category: ${
-          currentCategory || "Other"
-        }`;
-        worksheet.getCell(`A${currentRow}`).font = {
-          bold: true,
-          size: 12,
-          color: { argb: "FF000000" },
-        }; // Black text
-        worksheet.getCell(`A${currentRow}`).fill = {
-          type: "pattern",
-          pattern: "solid",
-          fgColor: { argb: "FFD9E1F2" }, // Light blue background
-        };
-        worksheet.getCell(`A${currentRow}`).alignment = {
-          vertical: "middle",
-          horizontal: "left",
-        };
-=======
 
         // Add category header row
         const lastColumnLetter = String.fromCharCode("A".charCodeAt(0) + worksheet.columns.length - 1);
@@ -300,7 +254,6 @@
         categoryCell.font = { bold: true, size: 12, color: { argb: "FF000000" } };
         categoryCell.fill = { type: "pattern", pattern: "solid", fgColor: { argb: "FFD9E1F2" } };
         categoryCell.alignment = { vertical: "middle", horizontal: "left" };
->>>>>>> 448e0654
         currentRow++;
       }
 
@@ -334,26 +287,6 @@
       worksheet.addRow(rowData);
       const addedRow = worksheet.getRow(currentRow);
 
-<<<<<<< HEAD
-      // --- Image Placement and Merge Start ---
-      const hasImage = !!item.image;
-      const isNewImageSequence = item.image !== lastImageBase64;
-            const imageColIndex = worksheet.columns.findIndex(col => col.key === 'image');
-      const imageColLetter = String.fromCharCode('A'.charCodeAt(0) + imageColIndex);
-
-      // If a new image sequence is starting (or no image for current item) AND an old sequence was active, finalize the old one.
-      if (imageMergeStartRow !== -1 && (isNewImageSequence || !hasImage)) {
-        if (currentRow - 1 >= imageMergeStartRow) {
-          worksheet.mergeCells(`${imageColLetter}${imageMergeStartRow}:${imageColLetter}${currentRow - 1}`);
-
-        }
-        imageMergeStartRow = -1; // Reset for new sequence
-        lastImageBase64 = null; // Reset for new sequence
-      }
-      // Get the 0-indexed column number for the image column (already done above)
-      if (hasImage) {
-        if (imageMergeStartRow === -1) {
-=======
       // Handle image placement
       if (item.image) {
         const imageColIndex = worksheet.columns.findIndex(col => col.key === "image");
@@ -366,7 +299,6 @@
           }
 
           // Start new image sequence
->>>>>>> 448e0654
           imageMergeStartRow = currentRow;
           lastImageBase64 = item.image;
           
